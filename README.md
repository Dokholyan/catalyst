<div align="center">

[![Catalyst logo](https://raw.githubusercontent.com/catalyst-team/catalyst-pics/master/pics/catalyst_logo.png)](https://github.com/catalyst-team/catalyst)

**Accelerated Deep Learning R&D**

[![CodeFactor](https://www.codefactor.io/repository/github/catalyst-team/catalyst/badge)](https://www.codefactor.io/repository/github/catalyst-team/catalyst)
[![Pipi version](https://img.shields.io/pypi/v/catalyst.svg)](https://pypi.org/project/catalyst/)
[![Docs](https://img.shields.io/badge/dynamic/json.svg?label=docs&url=https%3A%2F%2Fpypi.org%2Fpypi%2Fcatalyst%2Fjson&query=%24.info.version&colorB=brightgreen&prefix=v)](https://catalyst-team.github.io/catalyst/index.html)
[![PyPI Status](https://pepy.tech/badge/catalyst)](https://pepy.tech/project/catalyst)

[![Twitter](https://img.shields.io/badge/news-twitter-499feb)](https://twitter.com/catalyst_core)
[![Telegram](https://img.shields.io/badge/channel-telegram-blue)](https://t.me/catalyst_team)
[![Slack](https://img.shields.io/badge/Catalyst-slack-success)](https://join.slack.com/t/catalyst-team-core/shared_invite/zt-d9miirnn-z86oKDzFMKlMG4fgFdZafw)
[![Github contributors](https://img.shields.io/github/contributors/catalyst-team/catalyst.svg?logo=github&logoColor=white)](https://github.com/catalyst-team/catalyst/graphs/contributors)

![codestyle](https://github.com/catalyst-team/catalyst/workflows/codestyle/badge.svg?branch=master&event=push)
![docs](https://github.com/catalyst-team/catalyst/workflows/docs/badge.svg?branch=master&event=push)
![catalyst](https://github.com/catalyst-team/catalyst/workflows/catalyst/badge.svg?branch=master&event=push)
![intergations](https://github.com/catalyst-team/catalyst/workflows/intergations/badge.svg?branch=master&event=push)

[![python](https://img.shields.io/badge/python_3.6-passing-success)](https://github.com/catalyst-team/catalyst/workflows/catalyst/badge.svg?branch=master&event=push)
[![python](https://img.shields.io/badge/python_3.7-passing-success)](https://github.com/catalyst-team/catalyst/workflows/catalyst/badge.svg?branch=master&event=push)
[![python](https://img.shields.io/badge/python_3.8-passing-success)](https://github.com/catalyst-team/catalyst/workflows/catalyst/badge.svg?branch=master&event=push)

[![os](https://img.shields.io/badge/Linux-passing-success)](https://github.com/catalyst-team/catalyst/workflows/catalyst/badge.svg?branch=master&event=push)
[![os](https://img.shields.io/badge/OSX-passing-success)](https://github.com/catalyst-team/catalyst/workflows/catalyst/badge.svg?branch=master&event=push)
[![os](https://img.shields.io/badge/WSL-passing-success)](https://github.com/catalyst-team/catalyst/workflows/catalyst/badge.svg?branch=master&event=push)
</div>

Catalyst is a PyTorch framework for Deep Learning Research and Development.
It focuses on reproducibility, rapid experimentation, and codebase reuse 
so you can create something new rather than write yet another train loop.
<br/> Break the cycle – use the Catalyst!

Read more about our vision in the [Project Manifest](https://github.com/catalyst-team/catalyst/blob/master/MANIFEST.md). 
Catalyst is a part of the [PyTorch Ecosystem](https://pytorch.org/ecosystem/). 
<br/> [Catalyst Ecosystem](https://docs.google.com/presentation/d/1D-yhVOg6OXzjo9K_-IS5vSHLPIUxp1PEkFGnpRcNCNU/edit?usp=sharing) consists of:
- [Alchemy](https://github.com/catalyst-team/alchemy) - experiments logging & visualization
- [Catalyst](https://github.com/catalyst-team/catalyst) - accelerated deep learning R&D
- [Reaction](https://github.com/catalyst-team/reaction) - convenient deep learning model serving

[Catalyst at AI Landscape](https://landscape.lfai.foundation/selected=catalyst)

----

## Getting started

```bash
pip install -U catalyst
```

```python
import os
from torch import nn, optim
from torch.utils.data import DataLoader
from catalyst import dl, utils
from catalyst.data.transforms import ToTensor
from catalyst.contrib.datasets import MNIST

model = nn.Sequential(nn.Flatten(), nn.Linear(28 * 28, 10))
criterion = nn.CrossEntropyLoss()
optimizer = optim.Adam(model.parameters(), lr=0.02)

loaders = {
    "train": DataLoader(
        MNIST(os.getcwd(), train=True, download=True, transform=ToTensor()), batch_size=32
    ),
    "valid": DataLoader(
        MNIST(os.getcwd(), train=False, download=True, transform=ToTensor()), batch_size=32
    ),
}
<<<<<<< HEAD

runner = dl.SupervisedRunner(
    input_key="features", output_key="logits", target_key="targets", loss_key="loss"
)
=======
runner = dl.SupervisedRunner(input_key="features", output_key="logits", target_key="targets", loss_key="loss")
>>>>>>> e3abfca8
# model training
runner.train(
    model=model,
    criterion=criterion,
    optimizer=optimizer,
    loaders=loaders,
    num_epochs=1,
    callbacks=[
        dl.AccuracyCallback(input_key="logits", target_key="targets", topk_args=(1, 3, 5)),
<<<<<<< HEAD
        dl.PrecisionRecallF1SupportCallback(
            input_key="logits", target_key="targets", num_classes=10
        ),
        dl.AUCCallback(input_key="logits", target_key="targets"),
        # catalyst[ml] required ``pip install catalyst[ml]``
        # dl.ConfusionMatrixCallback(input_key="logits", target_key="targets", num_classes=10),
=======
#         dl.PrecisionRecallF1SupportCallback(input_key="logits", target_key="targets", num_classes=10),
#         dl.AUCCallback(input_key="logits", target_key="targets"),
#         dl.ConfusionMatrixCallback(input_key="logits", target_key="targets", num_classes=10),  # catalyst[ml] required
>>>>>>> e3abfca8
    ],
    logdir="./logs",
    valid_loader="valid",
    valid_metric="loss",
    minimize_valid_metric=True,
    verbose=True,
    load_best_on_end=True,
)
# model inference
for prediction in runner.predict_loader(loader=loaders["valid"]):
    assert prediction["logits"].detach().cpu().numpy().shape[-1] == 10

features_batch = next(iter(loaders["valid"]))[0]
# model stochastic weight averaging
model.load_state_dict(utils.get_averaged_weights_by_path_mask(logdir="./logs", path_mask="*.pth"))
# model tracing
utils.trace_model(model=runner.model, batch=features_batch)
# model quantization
utils.quantize_model(model=runner.model)
# model pruning
utils.prune_model(model=runner.model, pruning_fn="l1_unstructured", amount=0.8)
# onnx export
utils.onnx_export(model=runner.model, batch=features_batch, file="./logs/mnist.onnx", verbose=True)
```

### Step-by-step Guide
1. Start with [Catalyst 101 — Accelerated PyTorch](https://medium.com/pytorch/catalyst-101-accelerated-pytorch-bd766a556d92?source=friends_link&sk=d3dd9b2b23500eca046361187b4619ff) introduction. 
1. Check the [minimal examples](#minimal-examples).
1. Try [notebook tutorials with Google Colab](#notebooks).
1. Read the [blog posts](#notable-blog-posts) with use-cases and guides.
1. Learn machine learning with our ["Deep Learning with Catalyst" course](https://catalyst-team.com/#course). 
1. If you would like to contribute to the project, follow our [contribution guidelines](https://github.com/catalyst-team/catalyst/blob/master/CONTRIBUTING.md). 
1. If you want to support the project, feel free to donate on [patreon page](https://patreon.com/catalyst_team) or [write us]((#user-feedback)) with your proposals.
1. **And finally, [join our slack](https://join.slack.com/t/catalyst-team-core/shared_invite/zt-d9miirnn-z86oKDzFMKlMG4fgFdZafw) if you want to contribute or chat about the project**.


## Table of Contents
- [Overview](#overview)
  * [Installation](#installation)
  * [Minimal examples](#minimal-examples)
  * [Features](#features)
  * [Tests](#tests)
- [Catalyst](#catalyst)
  * [Documentation](#documentation)
  * [Notebooks](#notebooks)
<<<<<<< HEAD
  * [Blog Posts](#notable-blog-posts)
=======
  * [Blogposts](#blogposts)
>>>>>>> e3abfca8
  * [Talks](#talks)
  * [Projects](#projects)
- [Community](#community)
  * [Contribution Guide](#contribution-guide)
  * [User Feedback](#user-feedback)
  * [Acknowledgments](#acknowledgments)
  * [Trusted by](#trusted-by)
  * [Supported by](#supported-by)
  * [Citation](#citation)


## Overview
Catalyst helps you implement compact
but full-featured Deep Learning pipelines with just a few lines of code.
You get a training loop with metrics, early-stopping, model checkpointing,
and other features without the boilerplate.


### Installation

Generic installation:
```bash
pip install -U catalyst
```

<details>
<summary>Specialized versions, extra requirements might apply</summary>
<p>

```bash
pip install catalyst[ml]         # installs ML-based Catalyst
pip install catalyst[cv]         # installs CV-based Catalyst
# master version installation
pip install git+https://github.com/catalyst-team/catalyst@master --upgrade
```
</p>
</details>

Catalyst is compatible with: Python 3.6+. PyTorch 1.3+. <br/>
<<<<<<< HEAD
Tested on Ubuntu 16.04/18.04/20.04, macOS 10.15, Windows 10, and Windows Subsystem for Linux.
=======
Tested on Ubuntu 16.04/18.04/20.04, macOS 10.15, Windows 10 and Windows Subsystem for Linux.
>>>>>>> e3abfca8


### Minimal Examples

<<<<<<< HEAD
*MNIST-based examples.*
=======
*MNIST-driven development.*
>>>>>>> e3abfca8

<details>
<summary>ML - linear regression</summary>
<p>

```python
import torch
from torch.utils.data import DataLoader, TensorDataset
from catalyst import dl

# data
num_samples, num_features = int(1e4), int(1e1)
X, y = torch.rand(num_samples, num_features), torch.rand(num_samples)
dataset = TensorDataset(X, y)
loader = DataLoader(dataset, batch_size=32, num_workers=1)
loaders = {"train": loader, "valid": loader}

# model, criterion, optimizer, scheduler
model = torch.nn.Linear(num_features, 1)
criterion = torch.nn.MSELoss()
optimizer = torch.optim.Adam(model.parameters())
scheduler = torch.optim.lr_scheduler.MultiStepLR(optimizer, [3, 6])

# model training
runner = dl.SupervisedRunner()
runner.train(
    model=model,
    criterion=criterion,
    optimizer=optimizer,
    scheduler=scheduler,
    loaders=loaders,
    logdir="./logdir",
    valid_loader="valid",
    valid_metric="loss",
    minimize_valid_metric=True,
    num_epochs=8,
    verbose=True,
)
```
</p>
</details>


<details>
<summary>ML - multiclass classification</summary>
<p>

```python
import torch
from torch.utils.data import DataLoader, TensorDataset
from catalyst import dl

# sample data
num_samples, num_features, num_classes = int(1e4), int(1e1), 4
X = torch.rand(num_samples, num_features)
y = (torch.rand(num_samples,) * num_classes).to(torch.int64)

# pytorch loaders
dataset = TensorDataset(X, y)
loader = DataLoader(dataset, batch_size=32, num_workers=1)
loaders = {"train": loader, "valid": loader}

# model, criterion, optimizer, scheduler
model = torch.nn.Linear(num_features, num_classes)
criterion = torch.nn.CrossEntropyLoss()
optimizer = torch.optim.Adam(model.parameters())
scheduler = torch.optim.lr_scheduler.MultiStepLR(optimizer, [2])

# model training
<<<<<<< HEAD
runner = dl.SupervisedRunner(
    input_key="features", output_key="logits", target_key="targets", loss_key="loss"
)
=======
runner = dl.SupervisedRunner(input_key="features", output_key="logits", target_key="targets", loss_key="loss")
>>>>>>> e3abfca8
runner.train(
    model=model,
    criterion=criterion,
    optimizer=optimizer,
    scheduler=scheduler,
    loaders=loaders,
    logdir="./logdir",
    num_epochs=3,
    valid_loader="valid",
    valid_metric="accuracy03",
    minimize_valid_metric=False,
    verbose=True,
<<<<<<< HEAD
    callbacks=[
        dl.AccuracyCallback(input_key="logits", target_key="targets", num_classes=num_classes),
        # uncomment for extra metrics:
        # dl.PrecisionRecallF1SupportCallback(
        #     input_key="logits", target_key="targets", num_classes=num_classes
        # ),
        # dl.AUCCallback(input_key="logits", target_key="targets"),
        # catalyst[ml] required
        # dl.ConfusionMatrixCallback(
        #     input_key="logits", target_key="targets", num_classes=num_classes
        # ), 
=======
# uncomment for extra metrics:
    callbacks=[
        dl.AccuracyCallback(input_key="logits", target_key="targets", num_classes=num_classes)
#         dl.PrecisionRecallF1SupportCallback(input_key="logits", target_key="targets", num_classes=num_classes),
#         dl.AUCCallback(input_key="logits", target_key="targets"),
#         dl.ConfusionMatrixCallback(input_key="logits", target_key="targets", num_classes=num_classes), # catalyst[ml] required
>>>>>>> e3abfca8
    ],
)
```
</p>
</details>


<details>
<summary>ML - multilabel classification</summary>
<p>

```python
import torch
from torch.utils.data import DataLoader, TensorDataset
from catalyst import dl

# sample data
num_samples, num_features, num_classes = int(1e4), int(1e1), 4
X = torch.rand(num_samples, num_features)
y = (torch.rand(num_samples, num_classes) > 0.5).to(torch.float32)

# pytorch loaders
dataset = TensorDataset(X, y)
loader = DataLoader(dataset, batch_size=32, num_workers=1)
loaders = {"train": loader, "valid": loader}

# model, criterion, optimizer, scheduler
model = torch.nn.Linear(num_features, num_classes)
criterion = torch.nn.BCEWithLogitsLoss()
optimizer = torch.optim.Adam(model.parameters())
scheduler = torch.optim.lr_scheduler.MultiStepLR(optimizer, [2])

# model training
<<<<<<< HEAD
runner = dl.SupervisedRunner(
    input_key="features", output_key="logits", target_key="targets", loss_key="loss"
)
=======
runner = dl.SupervisedRunner(input_key="features", output_key="logits", target_key="targets", loss_key="loss")
>>>>>>> e3abfca8
runner.train(
    model=model,
    criterion=criterion,
    optimizer=optimizer,
    scheduler=scheduler,
    loaders=loaders,
    logdir="./logdir",
    num_epochs=3,
    valid_loader="valid",
    valid_metric="accuracy",
    minimize_valid_metric=False,
    verbose=True,
    callbacks=[
        dl.AUCCallback(input_key="logits", target_key="targets"),
        dl.MultilabelAccuracyCallback(input_key="logits", target_key="targets", threshold=0.5)
    ]
)
```
</p>
</details>


<details>
<summary>ML - multihead classification</summary>
<p>

```python
import torch
from torch import nn, optim
from torch.utils.data import DataLoader, TensorDataset
from catalyst import dl

# sample data
num_samples, num_features, num_classes1, num_classes2 = int(1e4), int(1e1), 4, 10
X = torch.rand(num_samples, num_features)
y1 = (torch.rand(num_samples,) * num_classes1).to(torch.int64)
y2 = (torch.rand(num_samples,) * num_classes2).to(torch.int64)

# pytorch loaders
dataset = TensorDataset(X, y1, y2)
loader = DataLoader(dataset, batch_size=32, num_workers=1)
loaders = {"train": loader, "valid": loader}

class CustomModule(nn.Module):
    def __init__(self, in_features: int, out_features1: int, out_features2: int):
        super().__init__()
        self.shared = nn.Linear(in_features, 128)
        self.head1 = nn.Linear(128, out_features1)
        self.head2 = nn.Linear(128, out_features2)
    
    def forward(self, x):
        x = self.shared(x)
        y1 = self.head1(x)
        y2 = self.head2(x)
        return y1, y2

# model, criterion, optimizer, scheduler
model = CustomModule(num_features, num_classes1, num_classes2)
criterion = nn.CrossEntropyLoss()
optimizer = optim.Adam(model.parameters())
scheduler = optim.lr_scheduler.MultiStepLR(optimizer, [2])

class CustomRunner(dl.Runner):
    def handle_batch(self, batch):
        x, y1, y2 = batch
        y1_hat, y2_hat = self.model(x)
        self.batch = {
            "features": x,
            "logits1": y1_hat,
            "logits2": y2_hat,
            "targets1": y1,
            "targets2": y2,
        }

# model training
runner = CustomRunner()
runner.train(
    model=model,
    criterion=criterion,
    optimizer=optimizer,
    scheduler=scheduler,
    loaders=loaders,
    num_epochs=3,
    verbose=True,
    callbacks=[
        dl.CriterionCallback(metric_key="loss1", input_key="logits1", target_key="targets1"),
        dl.CriterionCallback(metric_key="loss2", input_key="logits2", target_key="targets2"),
        dl.MetricAggregationCallback(prefix="loss", metrics=["loss1", "loss2"], mode="mean"),
        dl.OptimizerCallback(metric_key="loss"),
        dl.SchedulerCallback(),
<<<<<<< HEAD
        dl.AccuracyCallback(
            input_key="logits1", target_key="targets1", num_classes=num_classes1, prefix="one_"
        ),
        dl.AccuracyCallback(
            input_key="logits2", target_key="targets2", num_classes=num_classes2, prefix="two_"
        ),
        # catalyst[ml] required
        # dl.ConfusionMatrixCallback(
        #     input_key="logits1", target_key="targets1", num_classes=num_classes1, prefix="one_cm"
        # ), 
        # dl.ConfusionMatrixCallback(
        #     input_key="logits2", target_key="targets2", num_classes=num_classes2, prefix="two_cm"
        # ),
        dl.CheckpointCallback(
            logdir="./logs/one", 
            loader_key="valid", metric_key="one_accuracy", minimize=False, save_n_best=1
        ),
        dl.CheckpointCallback(
            logdir="./logs/two", 
            loader_key="valid", metric_key="two_accuracy03", minimize=False, save_n_best=3
        ),
=======
        dl.AccuracyCallback(input_key="logits1", target_key="targets1", num_classes=num_classes1, prefix="one_"),
        dl.AccuracyCallback(input_key="logits2", target_key="targets2", num_classes=num_classes2, prefix="two_"),
        dl.ConfusionMatrixCallback(input_key="logits1", target_key="targets1", num_classes=num_classes1, prefix="one_cm"), # catalyst[ml] required
        dl.ConfusionMatrixCallback(input_key="logits2", target_key="targets2", num_classes=num_classes2, prefix="two_cm"), # catalyst[ml] required
        dl.CheckpointCallback("./logs/one", loader_key="valid", metric_key="one_accuracy", minimize=False, save_n_best=1),
        dl.CheckpointCallback("./logs/two", loader_key="valid", metric_key="two_accuracy03", minimize=False, save_n_best=3),
>>>>>>> e3abfca8
    ],
    loggers={"console": dl.ConsoleLogger(), "tb": dl.TensorboardLogger("./logs/tb")},
)
```
</p>
</details>


<details>
<summary>ML – RecSys</summary>
<p>

```python
import torch
from torch.utils.data import DataLoader, TensorDataset
from catalyst import dl

# sample data
num_users, num_features, num_items = int(1e4), int(1e1), 10
X = torch.rand(num_users, num_features)
y = (torch.rand(num_users, num_items) > 0.5).to(torch.float32)

# pytorch loaders
dataset = TensorDataset(X, y)
loader = DataLoader(dataset, batch_size=32, num_workers=1)
loaders = {"train": loader, "valid": loader}

# model, criterion, optimizer, scheduler
model = torch.nn.Linear(num_features, num_items)
criterion = torch.nn.BCEWithLogitsLoss()
optimizer = torch.optim.Adam(model.parameters())
scheduler = torch.optim.lr_scheduler.MultiStepLR(optimizer, [2])

class CustomRunner(dl.Runner):
    def handle_batch(self, batch):
        x, y = batch
        logits = self.model(x)
<<<<<<< HEAD
        self.batch = {
            "features": x, "logits": logits, "scores": torch.sigmoid(logits), "targets": y
        }
=======
        self.batch = {"features": x, "logits": logits, "scores": torch.sigmoid(logits), "targets": y}
>>>>>>> e3abfca8

# model training
runner = CustomRunner()
runner.train(
    model=model,
    criterion=criterion,
    optimizer=optimizer,
    scheduler=scheduler,
    loaders=loaders,
    num_epochs=3,
    verbose=True,
    callbacks=[
        dl.CriterionCallback(input_key="logits", target_key="targets", metric_key="loss"),
<<<<<<< HEAD
        # uncomment for extra metrics:
#         dl.AUCCallback(input_key="scores", target_key="targets"),
#         dl.HitrateCallback(input_key="scores", target_key="targets", topk_args=(1, 3, 5)),
#         dl.MRRCallback(input_key="scores", target_key="targets", topk_args=(1, 3, 5)),
#         dl.MAPCallback(input_key="scores", target_key="targets", topk_args=(1, 3, 5)),
#         dl.NDCGCallback(input_key="scores", target_key="targets", topk_args=(1, 3, 5)),
        dl.OptimizerCallback(metric_key="loss"),
        dl.SchedulerCallback(),
        dl.CheckpointCallback(
            logdir="./logs", loader_key="valid", metric_key="map01", minimize=False
        ),
=======
#         dl.AUCCallback(input_key="scores", target_key="targets"),
#         dl.HitrateCallback(input_key="scores", target_key="targets", topk_args=(1, 3, 5)),
#         dl.MRRCallback(input_key="scores", target_key="targets", topk_args=(1, 3, 5)),
        dl.MAPCallback(input_key="scores", target_key="targets", topk_args=(1, 3, 5)),
#         dl.NDCGCallback(input_key="scores", target_key="targets", topk_args=(1, 3, 5)),
        dl.OptimizerCallback(metric_key="loss"),
        dl.SchedulerCallback(),
        dl.CheckpointCallback(logdir="./logs", loader_key="valid", metric_key="map01", minimize=False),
>>>>>>> e3abfca8
    ]
)
```
</p>
</details>

<details>
<summary>CV - MNIST classification</summary>
<p>

```python
import os
from torch import nn, optim
from torch.utils.data import DataLoader
from catalyst import dl
from catalyst.data.transforms import ToTensor
from catalyst.contrib.datasets import MNIST

model = nn.Sequential(nn.Flatten(), nn.Linear(28 * 28, 10))
criterion = nn.CrossEntropyLoss()
optimizer = optim.Adam(model.parameters(), lr=0.02)
<<<<<<< HEAD

loaders = {
    "train": DataLoader(
        MNIST(os.getcwd(), train=True, download=True, transform=ToTensor()), batch_size=32
    ),
    "valid": DataLoader(
        MNIST(os.getcwd(), train=False, download=True, transform=ToTensor()), batch_size=32
    ),
}

runner = dl.SupervisedRunner()
# model training
runner.train(
    model=model,
    criterion=criterion,
    optimizer=optimizer,
    loaders=loaders,
    num_epochs=1,
    logdir="./logs",
    valid_loader="valid",
    valid_metric="loss",
    minimize_valid_metric=True,
    verbose=True,
# uncomment for extra metrics:
#     callbacks=[
#         dl.AccuracyCallback(input_key="logits", target_key="targets", num_classes=10),
#         dl.PrecisionRecallF1SupportCallback(
#             input_key="logits", target_key="targets", num_classes=10
#         ),
#         dl.AUCCallback(input_key="logits", target_key="targets"),
#         # catalyst[ml] required ``pip install catalyst[ml]``
#         dl.ConfusionMatrixCallback(
#             input_key="logits", target_key="targets", num_classes=num_classes
#         ), 
#     ]
)
```
</p>
</details>


<details>
<summary>CV - MNIST segmentation</summary>
<p>

```python
import os
import torch
from torch import nn
from torch.utils.data import DataLoader
from catalyst import dl
from catalyst.data.transforms import ToTensor
from catalyst.contrib.datasets import MNIST
from catalyst.contrib.nn import IoULoss


model = nn.Sequential(
    nn.Conv2d(1, 1, 3, 1, 1), nn.ReLU(), 
    nn.Conv2d(1, 1, 3, 1, 1), nn.Sigmoid(),
)
criterion = IoULoss()
optimizer = torch.optim.Adam(model.parameters(), lr=0.02)
=======
>>>>>>> e3abfca8

loaders = {
    "train": DataLoader(
        MNIST(os.getcwd(), train=True, download=True, transform=ToTensor()), batch_size=32
    ),
    "valid": DataLoader(
        MNIST(os.getcwd(), train=False, download=True, transform=ToTensor()), batch_size=32
    ),
}

<<<<<<< HEAD
class CustomRunner(dl.SupervisedRunner):
    def handle_batch(self, batch):
        x = batch[self._input_key]
        x_noise = (x + torch.rand_like(x)).clamp_(0, 1)
        x_ = self.model(x_noise)
        self.batch = {self._input_key: x, self._output_key: x_, self._target_key: x}

runner = CustomRunner(
    input_key="features", output_key="scores", target_key="targets", loss_key="loss"
)
=======
runner = dl.SupervisedRunner()
>>>>>>> e3abfca8
# model training
runner.train(
    model=model,
    criterion=criterion,
    optimizer=optimizer,
    loaders=loaders,
    num_epochs=1,
<<<<<<< HEAD
    callbacks=[
        dl.IOUCallback(input_key="scores", target_key="targets"),
        dl.DiceCallback(input_key="scores", target_key="targets"),
        dl.TrevskyCallback(input_key="scores", target_key="targets", alpha=0.2),
    ],
    logdir="./logdir",
=======
    logdir="./logs",
>>>>>>> e3abfca8
    valid_loader="valid",
    valid_metric="loss",
    minimize_valid_metric=True,
    verbose=True,
# uncomment for extra metrics:
#     callbacks=[
#         dl.AccuracyCallback(input_key="logits", target_key="targets", num_classes=10),
#         dl.PrecisionRecallF1SupportCallback(input_key="logits", target_key="targets", num_classes=10),
#         dl.AUCCallback(input_key="logits", target_key="targets"),
#         dl.ConfusionMatrixCallback(input_key="logits", target_key="targets", num_classes=num_classes), # catalyst[ml] required
#     ]
)
```
</p>
</details>


<details>
<<<<<<< HEAD
<summary>CV - MNIST model distillation</summary>
=======
<summary>CV - MNIST segmentation</summary>
>>>>>>> e3abfca8
<p>

```python
import os
import torch
<<<<<<< HEAD
from torch import nn, optim
from torch.nn import functional as F
=======
from torch import nn
>>>>>>> e3abfca8
from torch.utils.data import DataLoader
from catalyst import dl
from catalyst.data.transforms import ToTensor
from catalyst.contrib.datasets import MNIST
from catalyst.contrib.nn import IoULoss

<<<<<<< HEAD
# [!] teacher model should be already pretrained
teacher = nn.Sequential(nn.Flatten(), nn.Linear(28 * 28, 10))
student = nn.Sequential(nn.Flatten(), nn.Linear(28 * 28, 10))
criterion = {"cls": nn.CrossEntropyLoss(), "kl": nn.KLDivLoss(reduction="batchmean")}
optimizer = optim.Adam(student.parameters(), lr=0.02)
=======

model = nn.Sequential(
    nn.Conv2d(1, 1, 3, 1, 1), nn.ReLU(), 
    nn.Conv2d(1, 1, 3, 1, 1), nn.Sigmoid(),
)
criterion = IoULoss()
optimizer = torch.optim.Adam(model.parameters(), lr=0.02)
>>>>>>> e3abfca8

loaders = {
    "train": DataLoader(
        MNIST(os.getcwd(), train=True, download=True, transform=ToTensor()), batch_size=32
    ),
    "valid": DataLoader(
        MNIST(os.getcwd(), train=False, download=True, transform=ToTensor()), batch_size=32
    ),
}

<<<<<<< HEAD
class DistilRunner(dl.Runner):
    def handle_batch(self, batch):
        x, y = batch

        teacher.eval()  # let's manually set teacher model to eval mode
        with torch.no_grad():
            t_logits = self.model["teacher"](x)

        s_logits = self.model["student"](x)
        self.batch = {
            "t_logits": t_logits, "s_logits": s_logits, "targets": y,
            "s_logprobs": F.log_softmax(s_logits, dim=-1), "t_probs": F.softmax(t_logits, dim=-1)
        }

runner = DistilRunner()
callbacks = [
    dl.AccuracyCallback(
        input_key="t_logits", target_key="targets", num_classes=2, prefix="teacher_"
    ),
    dl.AccuracyCallback(
        input_key="s_logits", target_key="targets", num_classes=2, prefix="student_"
    ),
    dl.CriterionCallback(
        input_key="s_logits", target_key="targets", metric_key="cls_loss", criterion_key="cls"
    ),
    dl.CriterionCallback(
        input_key="s_logprobs", target_key="t_probs", metric_key="kl_div_loss", criterion_key="kl"
    ),
    dl.MetricAggregationCallback(prefix="loss", metrics=["kl_div_loss", "cls_loss"], mode="mean"),
    dl.OptimizerCallback(metric_key="loss", model_key="student"),
    dl.CheckpointCallback(
        logdir="./logs", loader_key="valid", metric_key="loss", minimize=True, save_n_best=3
    ),
]
# model training
runner.train(
    model={"teacher": teacher, "student": student},
=======
class CustomRunner(dl.SupervisedRunner):
    def handle_batch(self, batch):
        x = batch[self._input_key]
        x_noise = (x + torch.rand_like(x)).clamp_(0, 1)
        x_ = self.model(x_noise)
        self.batch = {self._input_key: x, self._output_key: x_, self._target_key: x}

runner = CustomRunner(input_key="features", output_key="scores", target_key="targets", loss_key="loss")
# model training
runner.train(
    model=model,
>>>>>>> e3abfca8
    criterion=criterion,
    optimizer=optimizer,
    loaders=loaders,
    num_epochs=1,
<<<<<<< HEAD
    logdir="./logs",
=======
    callbacks=[
        dl.IOUCallback(input_key="scores", target_key="targets"),
        dl.DiceCallback(input_key="scores", target_key="targets"),
        dl.TrevskyCallback(input_key="scores", target_key="targets", alpha=0.2),
    ],
    logdir="./logdir",
    valid_loader="valid",
    valid_metric="loss",
    minimize_valid_metric=True,
>>>>>>> e3abfca8
    verbose=True,
    callbacks=callbacks,
)
```
</p>
</details>


<details>
<summary>CV - MNIST metric learning</summary>
<p>

```python
import os
from torch.optim import Adam
from torch.utils.data import DataLoader
from catalyst import data, dl
from catalyst.contrib import datasets, models, nn
from catalyst.data.transforms import Compose, Normalize, ToTensor


# 1. train and valid loaders
transforms = Compose([ToTensor(), Normalize((0.1307,), (0.3081,))])

train_dataset = datasets.MnistMLDataset(root=os.getcwd(), download=True, transform=transforms)
sampler = data.BalanceBatchSampler(labels=train_dataset.get_labels(), p=5, k=10)
train_loader = DataLoader(dataset=train_dataset, sampler=sampler, batch_size=sampler.batch_size)

valid_dataset = datasets.MnistQGDataset(root=os.getcwd(), transform=transforms, gallery_fraq=0.2)
valid_loader = DataLoader(dataset=valid_dataset, batch_size=1024)

# 2. model and optimizer
model = models.MnistSimpleNet(out_features=16)
optimizer = Adam(model.parameters(), lr=0.001)

# 3. criterion with triplets sampling
sampler_inbatch = data.HardTripletsSampler(norm_required=False)
criterion = nn.TripletMarginLossWithSampler(margin=0.5, sampler_inbatch=sampler_inbatch)

# 4. training with catalyst Runner
class CustomRunner(dl.SupervisedRunner):
    def handle_batch(self, batch) -> None:
        if self.is_train_loader:
            images, targets = batch["features"].float(), batch["targets"].long()
            features = self.model(images)
            self.batch = {"embeddings": features, "targets": targets,}
        else:
<<<<<<< HEAD
            images, targets, is_query = \
                batch["features"].float(), batch["targets"].long(), batch["is_query"].bool()
=======
            images, targets, is_query = batch["features"].float(), batch["targets"].long(), batch["is_query"].bool()
>>>>>>> e3abfca8
            features = self.model(images)
            self.batch = {"embeddings": features, "targets": targets, "is_query": is_query}

callbacks = [
    dl.ControlFlowCallback(
<<<<<<< HEAD
        dl.CriterionCallback(input_key="embeddings", target_key="targets", metric_key="loss"),
=======
        dl.CriterionCallback(
            input_key="embeddings", target_key="targets", metric_key="loss"
        ),
>>>>>>> e3abfca8
        loaders="train",
    ),
    dl.ControlFlowCallback(
        dl.CMCScoreCallback(
            embeddings_key="embeddings",
            labels_key="targets",
            is_query_key="is_query",
            topk_args=[1],
        ),
        loaders="valid",
    ),
    dl.PeriodicLoaderCallback(
        valid_loader_key="valid", valid_metric_key="cmc01", minimize=False, valid=2
    ),
]

runner = CustomRunner(input_key="features", output_key="embeddings")
runner.train(
    model=model,
    criterion=criterion,
    optimizer=optimizer,
    callbacks=callbacks,
    loaders={"train": train_loader, "valid": valid_loader},
    verbose=False,
    logdir="./logs",
    valid_loader="valid",
    valid_metric="cmc01",
    minimize_valid_metric=False,
    num_epochs=10,
)
```
</p>
</details>


<details>
<summary>CV - MNIST GAN</summary>
<p>

```python
import os
import torch
from torch import nn
from torch.utils.data import DataLoader
from catalyst import dl
from catalyst.contrib.datasets import MNIST
from catalyst.contrib.nn.modules import Flatten, GlobalMaxPool2d, Lambda
from catalyst.data.transforms import ToTensor

latent_dim = 128
generator = nn.Sequential(
    # We want to generate 128 coefficients to reshape into a 7x7x128 map
    nn.Linear(128, 128 * 7 * 7),
    nn.LeakyReLU(0.2, inplace=True),
    Lambda(lambda x: x.view(x.size(0), 128, 7, 7)),
    nn.ConvTranspose2d(128, 128, (4, 4), stride=(2, 2), padding=1),
    nn.LeakyReLU(0.2, inplace=True),
    nn.ConvTranspose2d(128, 128, (4, 4), stride=(2, 2), padding=1),
    nn.LeakyReLU(0.2, inplace=True),
    nn.Conv2d(128, 1, (7, 7), padding=3),
    nn.Sigmoid(),
)
discriminator = nn.Sequential(
    nn.Conv2d(1, 64, (3, 3), stride=(2, 2), padding=1),
    nn.LeakyReLU(0.2, inplace=True),
    nn.Conv2d(64, 128, (3, 3), stride=(2, 2), padding=1),
    nn.LeakyReLU(0.2, inplace=True),
    GlobalMaxPool2d(),
    Flatten(),
    nn.Linear(128, 1),
)

model = {"generator": generator, "discriminator": discriminator}
criterion = {"generator": nn.BCEWithLogitsLoss(), "discriminator": nn.BCEWithLogitsLoss()}
optimizer = {
    "generator": torch.optim.Adam(generator.parameters(), lr=0.0003, betas=(0.5, 0.999)),
    "discriminator": torch.optim.Adam(discriminator.parameters(), lr=0.0003, betas=(0.5, 0.999)),
}
<<<<<<< HEAD
loaders = {
    "train": DataLoader(
        MNIST(os.getcwd(), train=False, download=True, transform=ToTensor()), batch_size=32
    )
}
=======
loaders = {"train": DataLoader(MNIST(os.getcwd(), train=False, download=True, transform=ToTensor()), batch_size=32)}
>>>>>>> e3abfca8

class CustomRunner(dl.Runner):
    def predict_batch(self, batch):
        batch_size = 1
        # Sample random points in the latent space
        random_latent_vectors = torch.randn(batch_size, latent_dim).to(self.device)
        # Decode them to fake images
        generated_images = self.model["generator"](random_latent_vectors).detach()
        return generated_images

    def handle_batch(self, batch):
        real_images, _ = batch
        batch_size = real_images.shape[0]

        # Sample random points in the latent space
        random_latent_vectors = torch.randn(batch_size, latent_dim).to(self.device)

        # Decode them to fake images
        generated_images = self.model["generator"](random_latent_vectors).detach()
        # Combine them with real images
        combined_images = torch.cat([generated_images, real_images])

        # Assemble labels discriminating real from fake images
<<<<<<< HEAD
        labels = \
            torch.cat([torch.ones((batch_size, 1)), torch.zeros((batch_size, 1))]).to(self.device)
=======
        labels = torch.cat([torch.ones((batch_size, 1)), torch.zeros((batch_size, 1))]).to(self.device)
>>>>>>> e3abfca8
        # Add random noise to the labels - important trick!
        labels += 0.05 * torch.rand(labels.shape).to(self.device)

        # Discriminator forward
        combined_predictions = self.model["discriminator"](combined_images)

        # Sample random points in the latent space
        random_latent_vectors = torch.randn(batch_size, latent_dim).to(self.device)
        # Assemble labels that say "all real images"
        misleading_labels = torch.zeros((batch_size, 1)).to(self.device)

        # Generator forward
        generated_images = self.model["generator"](random_latent_vectors)
        generated_predictions = self.model["discriminator"](generated_images)

        self.batch = {
            "combined_predictions": combined_predictions,
            "labels": labels,
            "generated_predictions": generated_predictions,
            "misleading_labels": misleading_labels,
        }


runner = CustomRunner()
runner.train(
    model=model,
    criterion=criterion,
    optimizer=optimizer,
    loaders=loaders,
    callbacks=[
        dl.CriterionCallback(
            input_key="combined_predictions",
            target_key="labels",
            metric_key="loss_discriminator",
            criterion_key="discriminator",
<<<<<<< HEAD
        ),
        dl.CriterionCallback(
            input_key="generated_predictions",
            target_key="misleading_labels",
            metric_key="loss_generator",
            criterion_key="generator",
        ),
        dl.OptimizerCallback(
            model_key="generator", 
            optimizer_key="generator", 
            metric_key="loss_generator"
        ),
        dl.OptimizerCallback(
            model_key="discriminator", 
            optimizer_key="discriminator", 
            metric_key="loss_discriminator"
=======
        ),
        dl.CriterionCallback(
            input_key="generated_predictions",
            target_key="misleading_labels",
            metric_key="loss_generator",
            criterion_key="generator",
>>>>>>> e3abfca8
        ),
        dl.OptimizerCallback(model_key="generator", optimizer_key="generator", metric_key="loss_generator"),
        dl.OptimizerCallback(model_key="discriminator", optimizer_key="discriminator", metric_key="loss_discriminator"),
    ],
    valid_loader="train",
    valid_metric="loss_generator",
    minimize_valid_metric=True,
    num_epochs=20,
    verbose=True,
    logdir="./logs_gan",
)

# visualization (matplotlib required):
# import matplotlib.pyplot as plt
# %matplotlib inline
# plt.imshow(runner.predict_batch(None)[0, 0].cpu().numpy())
```
</p>
</details>


<details>
<summary>CV - MNIST VAE</summary>
<p>

```python
import os
import torch
from torch import nn, optim
from torch.nn import functional as F
from torch.utils.data import DataLoader
from catalyst import dl, metrics
from catalyst.contrib.datasets import MNIST
from catalyst.data.transforms import ToTensor

LOG_SCALE_MAX = 2
LOG_SCALE_MIN = -10

def normal_sample(loc, log_scale):
    scale = torch.exp(0.5 * log_scale)
    return loc + scale * torch.randn_like(scale)

class VAE(nn.Module):
    def __init__(self, in_features, hid_features):
        super().__init__()
        self.hid_features = hid_features
        self.encoder = nn.Linear(in_features, hid_features * 2)
        self.decoder = nn.Sequential(nn.Linear(hid_features, in_features), nn.Sigmoid())

    def forward(self, x, deterministic=False):
        z = self.encoder(x)
        bs, z_dim = z.shape

        loc, log_scale = z[:, : z_dim // 2], z[:, z_dim // 2 :]
        log_scale = torch.clamp(log_scale, LOG_SCALE_MIN, LOG_SCALE_MAX)

        z_ = loc if deterministic else normal_sample(loc, log_scale)
        z_ = z_.view(bs, -1)
        x_ = self.decoder(z_)

        return x_, loc, log_scale

class CustomRunner(dl.IRunner):
    def __init__(self, logdir, device):
        super().__init__()
        self._logdir = logdir
        self._device = device

    def get_engine(self):
        return dl.DeviceEngine(self._device)

    def get_loggers(self):
        return {
            "console": dl.ConsoleLogger(),
            "csv": dl.CSVLogger(logdir=self._logdir),
            "tensorboard": dl.TensorboardLogger(logdir=self._logdir),
        }

    @property
    def stages(self):
        return ["train"]
<<<<<<< HEAD

    def get_stage_len(self, stage: str) -> int:
        return 3

    def get_loaders(self, stage: str):
        loaders = {
            "train": DataLoader(
                MNIST(os.getcwd(), train=True, download=True, transform=ToTensor()), batch_size=32
            ),
            "valid": DataLoader(
                MNIST(os.getcwd(), train=False, download=True, transform=ToTensor()), batch_size=32
            ),
        }
        return loaders

    def get_model(self, stage: str):
        model = self.model if self.model is not None else VAE(28 * 28, 64)
        return model

    def get_optimizer(self, stage: str, model):
        return optim.Adam(model.parameters(), lr=0.02)

    def get_callbacks(self, stage: str):
        return {
            "optimizer": dl.OptimizerCallback(metric_key="loss"),
            "checkpoint": dl.CheckpointCallback(
                self._logdir, loader_key="valid", metric_key="loss", minimize=True
            ),
        }

    def on_loader_start(self, runner):
        super().on_loader_start(runner)
        self.meters = {
            key: metrics.AdditiveValueMetric(compute_on_call=False)
            for key in ["loss_ae", "loss_kld", "loss"]
        }

    def handle_batch(self, batch):
        x, _ = batch
        x = x.view(x.size(0), -1)
        x_, loc, log_scale = self.model(x, deterministic=not self.is_train_loader)

        loss_ae = F.mse_loss(x_, x)
        loss_kld = (-0.5 * torch.sum(1 + log_scale - loc.pow(2) - log_scale.exp(), dim=1)).mean()
        loss = loss_ae + loss_kld * 0.01

=======

    def get_stage_len(self, stage: str) -> int:
        return 3

    def get_loaders(self, stage: str, epoch: int = None):
        loaders = {
            "train": DataLoader(MNIST(os.getcwd(), train=True, download=True, transform=ToTensor()), batch_size=32),
            "valid": DataLoader(MNIST(os.getcwd(), train=False, download=True, transform=ToTensor()), batch_size=32),
        }
        return loaders

    def get_model(self, stage: str):
        model = self.model if self.model is not None else VAE(28 * 28, 64)
        return model

    def get_optimizer(self, stage: str, model):
        return optim.Adam(model.parameters(), lr=0.02)

    def get_callbacks(self, stage: str):
        return {
            "optimizer": dl.OptimizerCallback(metric_key="loss"),
            "checkpoint": dl.CheckpointCallback(self._logdir, loader_key="valid", metric_key="loss", minimize=True),
        }

    def on_loader_start(self, runner):
        super().on_loader_start(runner)
        self.meters = {
            key: metrics.AdditiveValueMetric(compute_on_call=False)
            for key in ["loss_ae", "loss_kld", "loss"]
        }

    def handle_batch(self, batch):
        x, _ = batch
        x = x.view(x.size(0), -1)
        x_, loc, log_scale = self.model(x, deterministic=not self.is_train_loader)

        loss_ae = F.mse_loss(x_, x)
        loss_kld = (-0.5 * torch.sum(1 + log_scale - loc.pow(2) - log_scale.exp(), dim=1)).mean()
        loss = loss_ae + loss_kld * 0.01

>>>>>>> e3abfca8
        self.batch_metrics = {"loss_ae": loss_ae, "loss_kld": loss_kld, "loss": loss}
        for key in ["loss_ae", "loss_kld", "loss"]:
            self.meters[key].update(self.batch_metrics[key].item(), self.batch_size)

    def on_loader_end(self, runner):
        for key in ["loss_ae", "loss_kld", "loss"]:
            self.loader_metrics[key] = self.meters[key].compute()[0]
        super().on_loader_end(runner)
    
    def predict_batch(self, batch):
        random_latent_vectors = torch.randn(1, self.model.hid_features).to(self.device)
        generated_images = self.model.decoder(random_latent_vectors).detach()
        return generated_images

runner = CustomRunner("./logs", "cpu")
runner.run()
# visualization (matplotlib required):
# import matplotlib.pyplot as plt
# %matplotlib inline
# plt.imshow(runner.predict_batch(None)[0].cpu().numpy().reshape(28, 28))
```
</p>
</details>


<details>
<summary>CV - MNIST multistage finetuning</summary>
<p>

```python
import os
from torch import nn, optim
from torch.utils.data import DataLoader
from catalyst import dl, utils
from catalyst.contrib.datasets import MNIST
from catalyst.data.transforms import ToTensor


class CustomRunner(dl.IRunner):
    def __init__(self, logdir, device):
        super().__init__()
        self._logdir = logdir
        self._device = device
<<<<<<< HEAD

    def get_engine(self):
        return dl.DeviceEngine(self._device)

    def get_loggers(self):
        return {
            "console": dl.ConsoleLogger(),
            "csv": dl.CSVLogger(logdir=self._logdir),
            "tensorboard": dl.TensorboardLogger(logdir=self._logdir),
        }

    @property
    def stages(self):
        return ["train_freezed", "train_unfreezed"]

    def get_stage_len(self, stage: str) -> int:
        return 3

    def get_loaders(self, stage: str):
        loaders = {
            "train": DataLoader(
                MNIST(os.getcwd(), train=True, download=True, transform=ToTensor()), batch_size=32
            ),
            "valid": DataLoader(
                MNIST(os.getcwd(), train=False, download=True, transform=ToTensor()), batch_size=32
            ),
=======

    def get_engine(self):
        return dl.DeviceEngine(self._device)

    def get_loggers(self):
        return {
            "console": dl.ConsoleLogger(),
            "csv": dl.CSVLogger(logdir=self._logdir),
            "tensorboard": dl.TensorboardLogger(logdir=self._logdir),
        }

    @property
    def stages(self):
        return ["train_freezed", "train_unfreezed"]

    def get_stage_len(self, stage: str) -> int:
        return 3

    def get_loaders(self, stage: str, epoch: int = None):
        loaders = {
            "train": DataLoader(MNIST(os.getcwd(), train=True, download=True, transform=ToTensor()), batch_size=32),
            "valid": DataLoader(MNIST(os.getcwd(), train=False, download=True, transform=ToTensor()), batch_size=32),
>>>>>>> e3abfca8
        }
        return loaders

    def get_model(self, stage: str):
        model = (
            self.model
            if self.model is not None
            else nn.Sequential(nn.Flatten(), nn.Linear(784, 128), nn.ReLU(), nn.Linear(128, 10))
        )
        if stage == "train_freezed":
            # freeze layer
            utils.set_requires_grad(model[1], False)
        else:
            utils.set_requires_grad(model, True)
        return model

    def get_criterion(self, stage: str):
        return nn.CrossEntropyLoss()

    def get_optimizer(self, stage: str, model):
        if stage == "train_freezed":
            return optim.Adam(model.parameters(), lr=1e-3)
        else:
            return optim.SGD(model.parameters(), lr=1e-1)

    def get_scheduler(self, stage: str, optimizer):
        return None

    def get_callbacks(self, stage: str):
        return {
            "criterion": dl.CriterionCallback(
                metric_key="loss", input_key="logits", target_key="targets"
            ),
            "optimizer": dl.OptimizerCallback(metric_key="loss"),
            # "scheduler": dl.SchedulerCallback(loader_key="valid", metric_key="loss"),
<<<<<<< HEAD
            # "accuracy": dl.AccuracyCallback(
            #     input_key="logits", target_key="targets", topk_args=(1, 3, 5)
            # ),
            # "classification": dl.PrecisionRecallF1SupportCallback(
            #     input_key="logits", target_key="targets", num_classes=10
            # ),
            # "confusion_matrix": dl.ConfusionMatrixCallback(
            #     input_key="logits", target_key="targets", num_classes=10
            # ),
            "checkpoint": dl.CheckpointCallback(
                self._logdir, loader_key="valid", metric_key="loss", minimize=True, save_n_best=3
            ),
=======
            # "accuracy": dl.AccuracyCallback(input_key="logits", target_key="targets", topk_args=(1, 3, 5)),
            # "classification": dl.PrecisionRecallF1SupportCallback(input_key="logits", target_key="targets", num_classes=10),
            # "confusion_matrix": dl.ConfusionMatrixCallback(input_key="logits", target_key="targets", num_classes=10),
            "checkpoint": dl.CheckpointCallback(self._logdir, loader_key="valid", metric_key="loss", minimize=True, save_n_best=3),
>>>>>>> e3abfca8
        }

    def handle_batch(self, batch):
        x, y = batch
        logits = self.model(x)

        self.batch = {
            "features": x,
            "targets": y,
            "logits": logits,
        }

runner = CustomRunner("./logs", "cpu")
runner.run()
```
</p>
</details>


<details>
<summary>CV - MNIST multistage finetuning (distributed)</summary>
<p>

```python
import os
from torch import nn, optim
from torch.utils.data import DataLoader
from catalyst import dl, utils
from catalyst.contrib.datasets import MNIST
from catalyst.data.transforms import ToTensor


class CustomRunner(dl.IRunner):
    def __init__(self, logdir):
        super().__init__()
        self._logdir = logdir

    def get_engine(self):
        return dl.DistributedDataParallelEngine()

    def get_loggers(self):
        return {
            "console": dl.ConsoleLogger(),
            "csv": dl.CSVLogger(logdir=self._logdir),
            "tensorboard": dl.TensorboardLogger(logdir=self._logdir),
        }

    @property
    def stages(self):
        return ["train_freezed", "train_unfreezed"]

    def get_stage_len(self, stage: str) -> int:
        return 3

<<<<<<< HEAD
    def get_loaders(self, stage: str):
        loaders = {
            "train": DataLoader(
                MNIST(os.getcwd(), train=True, download=True, transform=ToTensor()), batch_size=32
            ),
            "valid": DataLoader(
                MNIST(os.getcwd(), train=False, download=True, transform=ToTensor()), batch_size=32
            ),
=======
    def get_loaders(self, stage: str, epoch: int = None):
        loaders = {
            "train": DataLoader(MNIST(os.getcwd(), train=True, download=True, transform=ToTensor()), batch_size=32),
            "valid": DataLoader(MNIST(os.getcwd(), train=False, download=True, transform=ToTensor()), batch_size=32),
>>>>>>> e3abfca8
        }
        return loaders

    def get_model(self, stage: str):
        model = nn.Sequential(nn.Flatten(), nn.Linear(784, 128), nn.ReLU(), nn.Linear(128, 10))
        if stage == "train_freezed":  # freeze layer
            utils.set_requires_grad(model[1], False)
        else:
            utils.set_requires_grad(model, True)
        return model

    def get_criterion(self, stage: str):
        return nn.CrossEntropyLoss()

    def get_optimizer(self, stage: str, model):
        if stage == "train_freezed":
            return optim.Adam(model.parameters(), lr=1e-3)
        else:
            return optim.SGD(model.parameters(), lr=1e-1)

    def get_callbacks(self, stage: str):
        return {
<<<<<<< HEAD
            "criterion": dl.CriterionCallback(
                metric_key="loss", input_key="logits", target_key="targets"
            ),
            "optimizer": dl.OptimizerCallback(metric_key="loss"),
            "accuracy": dl.AccuracyCallback(
                input_key="logits", target_key="targets", topk_args=(1, 3, 5)
            ),
            "classification": dl.PrecisionRecallF1SupportCallback(
                input_key="logits", target_key="targets", num_classes=10
            ),
            # catalyst[ml] required
            "confusion_matrix": dl.ConfusionMatrixCallback(
                input_key="logits", target_key="targets", num_classes=10
            ),
=======
            "criterion": dl.CriterionCallback(metric_key="loss", input_key="logits", target_key="targets"),
            "optimizer": dl.OptimizerCallback(metric_key="loss"),
            "accuracy": dl.AccuracyCallback(input_key="logits", target_key="targets", topk_args=(1, 3, 5)),
            "classification": dl.PrecisionRecallF1SupportCallback(input_key="logits", target_key="targets", num_classes=10),
            "confusion_matrix": dl.ConfusionMatrixCallback(input_key="logits", target_key="targets", num_classes=10),
>>>>>>> e3abfca8
            "checkpoint": dl.CheckpointCallback(
                self._logdir,
                loader_key="valid",
                metric_key="loss",
                minimize=True,
                save_n_best=3,
                load_on_stage_start={
                    "model": "best",
                    "global_epoch_step": "last",
                    "global_batch_step": "last",
                    "global_sample_step": "last",
                },
            ),
            "verbose": dl.TqdmCallback(),
        }

    def handle_batch(self, batch):
        x, y = batch
        logits = self.model(x)

        self.batch = {
            "features": x,
            "targets": y,
            "logits": logits,
        }


if __name__ == "__main__":
    runner = CustomRunner("./logs")
    runner.run()
```
</p>
</details>


<details>
<summary>AutoML - hyperparameters optimization with Optuna</summary>
<p>

```python
import os
import optuna
import torch
from torch import nn
from torch.utils.data import DataLoader
from catalyst import dl
from catalyst.data.transforms import ToTensor
from catalyst.contrib.datasets import MNIST
    

def objective(trial):
    lr = trial.suggest_loguniform("lr", 1e-3, 1e-1)
    num_hidden = int(trial.suggest_loguniform("num_hidden", 32, 128))

    loaders = {
        "train": DataLoader(
            MNIST(os.getcwd(), train=True, download=True, transform=ToTensor()), batch_size=32
        ),
        "valid": DataLoader(
            MNIST(os.getcwd(), train=False, download=True, transform=ToTensor()), batch_size=32
        ),
    }
<<<<<<< HEAD
    model = nn.Sequential(
        nn.Flatten(), nn.Linear(784, num_hidden), nn.ReLU(), nn.Linear(num_hidden, 10)
    )
=======
    model = nn.Sequential(nn.Flatten(), nn.Linear(784, num_hidden), nn.ReLU(), nn.Linear(num_hidden, 10))
>>>>>>> e3abfca8
    optimizer = torch.optim.Adam(model.parameters(), lr=lr)
    criterion = nn.CrossEntropyLoss()

    runner = dl.SupervisedRunner(input_key="features", output_key="logits", target_key="targets")
    runner.train(
        model=model,
        criterion=criterion,
        optimizer=optimizer,
        loaders=loaders,
        callbacks={
<<<<<<< HEAD
            "accuracy": dl.AccuracyCallback(
                input_key="logits", target_key="targets", num_classes=10
            ),
            "optuna": dl.OptunaPruningCallback(
                loader_key="valid", metric_key="accuracy01", minimize=False, trial=trial
            ),
=======
            "accuracy": dl.AccuracyCallback(input_key="logits", target_key="targets", num_classes=10),
            "optuna": dl.OptunaPruningCallback(loader_key="valid", metric_key="accuracy01", minimize=False, trial=trial),
>>>>>>> e3abfca8
        },
        num_epochs=3,
    )
    score = runner.callbacks["optuna"].best_score
    return score

study = optuna.create_study(
    direction="maximize",
    pruner=optuna.pruners.MedianPruner(
        n_startup_trials=1, n_warmup_steps=0, interval_steps=1
    ),
)
study.optimize(objective, n_trials=3, timeout=300)
print(study.best_value, study.best_params)
```
</p>
</details>

[Minimal example for Config/Hydra API](https://github.com/catalyst-team/catalyst/tree/master/examples/mnist_stages)


### Features
- Universal train/inference loop.
- Configuration files for model and data hyperparameters.
- Reproducibility – all source code and environment variables are saved.
- Callbacks – reusable train/inference pipeline parts with easy customization.
- Training stages support.
<<<<<<< HEAD
- Deep Learning best practices: SWA, AdamW, Ranger optimizer, OneCycle, and more.
- Workflow best practices: fp16 support, distributed training, slurm support.
=======
- Deep Learning best practices - SWA, AdamW, Ranger optimizer, OneCycle, and more.
- Developments best practices - fp16 support, distributed training, slurm support.
>>>>>>> e3abfca8


### Tests
All Catalyst code, features, and pipelines [are fully tested](./catalyst/tests).
We also have our own [catalyst-codestyle](https://github.com/catalyst-team/codestyle).

During testing, we train a variety of different models: image classification,
image segmentation, text classification, GANs, and much more.
We then compare their convergence metrics in order to verify 
the correctness of the training procedure and its reproducibility.

As a result, Catalyst provides fully tested and reproducible 
best practices for your deep learning research and development.


## Catalyst

### Documentation
- [master](https://catalyst-team.github.io/catalyst/)
<<<<<<< HEAD
- [21.03](https://catalyst-team.github.io/catalyst/v21.03/index.html)
=======
>>>>>>> e3abfca8
- [20.12](https://catalyst-team.github.io/catalyst/v20.12/index.html)
- [20.11](https://catalyst-team.github.io/catalyst/v20.11/index.html)
- [20.10](https://catalyst-team.github.io/catalyst/v20.10/index.html)
- [20.09](https://catalyst-team.github.io/catalyst/v20.09/index.html)
- [20.08.2](https://catalyst-team.github.io/catalyst/v20.08.2/index.html)
- [20.07](https://catalyst-team.github.io/catalyst/v20.07/index.html) - [dev blog: 20.07 release](https://medium.com/pytorch/catalyst-dev-blog-20-07-release-fb489cd23e14?source=friends_link&sk=7ab92169658fe9a9e1c44068f28cc36c)
- [20.06](https://catalyst-team.github.io/catalyst/v20.06/index.html)
- [20.05](https://catalyst-team.github.io/catalyst/v20.05/index.html), [20.05.1](https://catalyst-team.github.io/catalyst/v20.05.1/index.html)
- [20.04](https://catalyst-team.github.io/catalyst/v20.04/index.html), [20.04.1](https://catalyst-team.github.io/catalyst/v20.04.1/index.html), [20.04.2](https://catalyst-team.github.io/catalyst/v20.04.2/index.html)

### Notebooks
- [Customizing what happens in `train`](./examples/notebooks/customizing_what_happens_in_train.ipynb) [![Open In Colab](https://colab.research.google.com/assets/colab-badge.svg)](https://colab.research.google.com/github/catalyst-team/catalyst/blob/master/examples/notebooks/customizing_what_happens_in_train.ipynb)
- [Demo with minimal examples](./examples/notebooks/demo.ipynb) for ML, CV, NLP, GANs and RecSys [![Open In Colab](https://colab.research.google.com/assets/colab-badge.svg)](https://colab.research.google.com/github/catalyst-team/catalyst/blob/master/examples/notebooks/demo.ipynb)
<<<<<<< HEAD
- Metric Learning Tutorial [![Open In Colab](https://colab.research.google.com/assets/colab-badge.svg)](https://colab.research.google.com/drive/1xcob6Y2W0O1JiN-juoF1YfJMJsScCVhV?usp=sharing)
- Catalyst with Google TPUs [![Open In Colab](https://colab.research.google.com/assets/colab-badge.svg)](https://colab.research.google.com/drive/1AhvNzTRb3gd3AYhzUfm3dzw8TddlsfhD?usp=sharing)

### Notable Blog Posts
- [Catalyst 101 — Accelerated PyTorch](https://medium.com/pytorch/catalyst-101-accelerated-pytorch-bd766a556d92?source=friends_link&sk=d3dd9b2b23500eca046361187b4619ff)
- [Catalyst 102 — The Core Trinity](https://medium.com/pytorch/catalyst-102-core-trinity-experiment-runner-and-callback-54adc384b57c?source=friends_link&sk=2aff824412e2f653587a30cd853b030c)
=======
- Metric Learning tutorial [![Open In Colab](https://colab.research.google.com/assets/colab-badge.svg)](https://colab.research.google.com/drive/1xcob6Y2W0O1JiN-juoF1YfJMJsScCVhV?usp=sharing)
- Catalyst with Google TPU [![Open In Colab](https://colab.research.google.com/assets/colab-badge.svg)](https://colab.research.google.com/drive/1AhvNzTRb3gd3AYhzUfm3dzw8TddlsfhD?usp=sharing)
- Detailed [classification tutorial](./examples/notebooks/classification-tutorial.ipynb) [![Open In Colab](https://colab.research.google.com/assets/colab-badge.svg)](https://colab.research.google.com/github/catalyst-team/catalyst/blob/master/examples/notebooks/classification-tutorial.ipynb)
- Advanced [segmentation tutorial](./examples/notebooks/segmentation-tutorial.ipynb) [![Open In Colab](https://colab.research.google.com/assets/colab-badge.svg)](https://colab.research.google.com/github/catalyst-team/catalyst/blob/master/examples/notebooks/segmentation-tutorial.ipynb)

### Blogposts
- [Catalyst 101 — Accelerated PyTorch](https://medium.com/pytorch/catalyst-101-accelerated-pytorch-bd766a556d92?source=friends_link&sk=d3dd9b2b23500eca046361187b4619ff)
- [Catalyst 102 — Core Trinity](https://medium.com/pytorch/catalyst-102-core-trinity-experiment-runner-and-callback-54adc384b57c?source=friends_link&sk=2aff824412e2f653587a30cd853b030c)
>>>>>>> e3abfca8
- [BERT Distillation with Catalyst](https://medium.com/pytorch/bert-distillation-with-catalyst-c6f30c985854?source=friends_link&sk=1a28469ac8c0e6e6ad35bd26dfd95dd9)
- [Metric Learning with Catalyst](https://medium.com/pytorch/metric-learning-with-catalyst-8c8337dfab1a?source=friends_link&sk=320b95f9b2a9074aab8d916ed78912d6)
- [Pruning with Catalyst](https://medium.com/pytorch/pruning-with-catalyst-50e98f2cef2d?source=friends_link&sk=688e7a2c2e963c69c7e022e3204de5ef)
- [Distributed training best practices](https://catalyst-team.github.io/catalyst/tutorials/ddp.html)
- [Solving the Cocktail Party Problem using PyTorch](https://medium.com/pytorch/addressing-the-cocktail-party-problem-using-pytorch-305fb74560ea)
- [Beyond fashion: Deep Learning with Catalyst (Config API)](https://evilmartians.com/chronicles/beyond-fashion-deep-learning-with-catalyst)
- [Tutorial from Notebook API to Config API (RU)](https://github.com/Bekovmi/Segmentation_tutorial)

### Talks
- [Catalyst-team YouTube channel](https://www.youtube.com/channel/UC39Z1Cwr9n8DVpuXcsyi9FQ)
- [Catalyst.RL – reproducible RL research framework](https://docs.google.com/presentation/d/1U6VWIwQnQDGtu6a1x61tt3AlxCJ1-A1EYKd8lR9tKos/edit?usp=sharing) at [Stachka](https://nastachku.ru/archive/2019_innopolis/index.php?dispatch=products.view&product_id=3650)
- [Catalyst.DL – reproducible DL research framework (rus)](https://youtu.be/EfG8iwFNdWg) and [slides (eng)](https://docs.google.com/presentation/d/1TL7N_H31zDFShVbKzLfMC3DYw4e1psj6ScDN8spKQlk/edit?usp=sharing) at [RIF](http://rifvrn.ru/program/catalyst-dl-fast-reproducible-dl-4-html)
- [Catalyst.DL – reproducible DL research framework (rus)](https://youtu.be/7xyMP_5eA8c?t=8964) and [slides (eng)](https://docs.google.com/presentation/d/1XGubfTWvpiJrMyKNx2G6GtAq68y2__sDmx30eSdSRZs/edit?usp=sharing) at [AI-Journey](https://ai-journey.ru/conference-moscow/broadcast?page=2&per-page=12)
- [Catalyst.DL – fast & reproducible DL](https://docs.google.com/presentation/d/1fbF4PMl092kIdjJTw3olR3wI2cl_P2ttN3c9-WTh1gA/edit?usp=sharing) at [Datastart](https://datastart.ru/msk-autumn-2019/)
- [Catalyst.RL - NeurIPS 2019: Learn to Move - Walk Around](https://www.youtube.com/watch?v=PprDcJHrFdg&feature=youtu.be&t=4020) and [slides (eng)](https://docs.google.com/presentation/d/1g4g_Rxp9M3xAHwpp_hNzC87L9Gvum3H09g2DIQn1Taw/edit?usp=sharing) at RL reading group Meetup
- [Catalyst – accelerated DL & RL (rus)](https://youtu.be/Rmo2rx5V3v8?t=77) and [slides (eng)](https://docs.google.com/presentation/d/1xMZMjSwJfM5mZMK7pHp6hVI0FxPyZOpRtBZ0J2l1AaY/edit?fbclid=IwAR1q4XJVqYdD-a5oO2n68Y4xHvChIeOSjCSmlUYqrjIzneYpehzF8PiNdMc#slide=id.g75815b5293_0_202) at [Facebook Developer Circle: Moscow | ML & AI Meetup](https://www.facebook.com/groups/475428499888062/)
- [Catalyst.RL - Learn to Move - Walk Around 2nd place solution](https://docs.google.com/presentation/d/14UzYAURBulLjuCbQRnNeROhZ74h51-o460DPTkKMrwo/edit?usp=sharing) at NeurIPS competition track
- [Open Source ML 2019 edition](https://docs.google.com/presentation/d/1A-kwek7USA-j2Nn4n8PmLUQ1PdeUzkkViwXST7RyL-w/edit?usp=sharing) at [Datafest.elka](https://datafest.ru/elka/)


### Projects

#### Examples, Notebooks, and Starter Kits
- [CamVid Segmentation Example](https://github.com/BloodAxe/Catalyst-CamVid-Segmentation-Example) - Example of semantic segmentation for CamVid dataset
- [Notebook API tutorial for segmentation in Understanding Clouds from Satellite Images Competition](https://www.kaggle.com/artgor/segmentation-in-pytorch-using-convenient-tools/)
- [Catalyst.RL - NeurIPS 2019: Learn to Move - Walk Around](https://github.com/Scitator/learning-to-move-starter-kit) – starter kit
- [Catalyst.RL - NeurIPS 2019: Animal-AI Olympics](https://github.com/Scitator/animal-olympics-starter-kit) - starter kit
- [Inria Segmentation Example](https://github.com/BloodAxe/Catalyst-Inria-Segmentation-Example) - An example of training segmentation model for Inria Sattelite Segmentation Challenge
- [iglovikov_segmentation](https://github.com/ternaus/iglovikov_segmentation) - Semantic segmentation pipeline using Catalyst

#### Competitions
- [Kaggle Quick, Draw! Doodle Recognition Challenge](https://github.com/ngxbac/Kaggle-QuickDraw) - 11th place
- [Catalyst.RL - NeurIPS 2018: AI for Prosthetics Challenge](https://github.com/Scitator/neurips-18-prosthetics-challenge) – 3rd place
- [Kaggle Google Landmark 2019](https://github.com/ngxbac/Kaggle-Google-Landmark-2019) - 30th place
- [iMet Collection 2019 - FGVC6](https://github.com/ngxbac/Kaggle-iMet) - 24th place
- [ID R&D Anti-spoofing Challenge](https://github.com/bagxi/idrnd-anti-spoofing-challenge-solution) - 14th place
- [NeurIPS 2019: Recursion Cellular Image Classification](https://github.com/ngxbac/Kaggle-Recursion-Cellular) - 4th place
- [MICCAI 2019: Automatic Structure Segmentation for Radiotherapy Planning Challenge 2019](https://github.com/ngxbac/StructSeg2019) 
  * 3rd place solution for `Task 3: Organ-at-risk segmentation from chest CT scans`
  * and 4th place solution for `Task 4: Gross Target Volume segmentation of lung cancer`
<<<<<<< HEAD
- [Kaggle Seversteal steel detection](https://github.com/bamps53/kaggle-severstal) - 5th place
- [RSNA Intracranial Hemorrhage Detection](https://github.com/ngxbac/Kaggle-RSNA) - 5th place
- [APTOS 2019 Blindness Detection](https://github.com/BloodAxe/Kaggle-2019-Blindness-Detection) – 7th place
- [Catalyst.RL - NeurIPS 2019: Learn to Move - Walk Around](https://github.com/Scitator/run-skeleton-run-in-3d) – 2nd place
- [xView2 Damage Assessment Challenge](https://github.com/BloodAxe/xView2-Solution) - 3rd place

#### Research Papers
- [Hierarchical Attention for Sentiment Classification with Visualization](https://github.com/neuromation/ml-recipe-hier-attention)
- [Pediatric Bone Age Assessment](https://github.com/neuromation/ml-recipe-bone-age)
- [Implementation of the paper "Tell Me Where to Look: Guided Attention Inference Network"](https://github.com/ngxbac/GAIN)
- [Implementation of the paper "Filter Response Normalization Layer: Eliminating Batch Dependence in the Training of Deep Neural Networks"](https://github.com/yukkyo/PyTorch-FilterResponseNormalizationLayer)
- [Implementation of the paper "Utterance-level Aggregation For Speaker Recognition In The Wild"](https://github.com/ptJexio/Speaker-Recognition)
- [Implementation of the paper "Looking to Listen at the Cocktail Party: A Speaker-Independent Audio-Visual Model for Speech Separation"](https://github.com/vitrioil/Speech-Separation)
- [Implementation of the paper "ESRGAN: Enhanced Super-Resolution Generative Adversarial Networks"](https://github.com/leverxgroup/esrgan)
=======
- [Kaggle Seversteal steel detection](https://github.com/bamps53/kaggle-severstal) - 5th place solution
- [RSNA Intracranial Hemorrhage Detection](https://github.com/ngxbac/Kaggle-RSNA) - 5th place solution
- [APTOS 2019 Blindness Detection](https://github.com/BloodAxe/Kaggle-2019-Blindness-Detection) – 7th place solution
- [Catalyst.RL - NeurIPS 2019: Learn to Move - Walk Around](https://github.com/Scitator/run-skeleton-run-in-3d) – 2nd place solution
- [xView2 Damage Assessment Challenge](https://github.com/BloodAxe/xView2-Solution) - 3rd place solution

#### Research papers
- [Hierarchical attention for sentiment classification with visualization](https://github.com/neuromation/ml-recipe-hier-attention)
- [Pediatric bone age assessment](https://github.com/neuromation/ml-recipe-bone-age)
- [Implementation of paper "Tell Me Where to Look: Guided Attention Inference Network"](https://github.com/ngxbac/GAIN)
- [Implementation of paper "Filter Response Normalization Layer: Eliminating Batch Dependence in the Training of Deep Neural Networks"](https://github.com/yukkyo/PyTorch-FilterResponseNormalizationLayer)
- [Implementation of paper "Utterance-level Aggregation For Speaker Recognition In The Wild"](https://github.com/ptJexio/Speaker-Recognition)
- [Implementation of paper "Looking to Listen at the Cocktail Party: A Speaker-Independent Audio-Visual Model for Speech Separation"](https://github.com/vitrioil/Speech-Separation)
- [Implementation of paper "ESRGAN: Enhanced Super-Resolution Generative Adversarial Networks"](https://github.com/leverxgroup/esrgan)
>>>>>>> e3abfca8

#### Toolkits
- [Catalyst.RL](https://github.com/Scitator/catalyst-rl-framework) – A Distributed Framework for Reproducible RL Research by [Scitator](https://github.com/Scitator)
- [Catalyst.Classification](https://github.com/catalyst-team/classification) - Comprehensive classification pipeline with Pseudo-Labeling by [Bagxi](https://github.com/bagxi) and [Pdanilov](https://github.com/pdanilov)
- [Catalyst.Segmentation](https://github.com/catalyst-team/segmentation) - Segmentation pipelines - binary, semantic and instance, by [Bagxi](https://github.com/bagxi)
- [Catalyst.Detection](https://github.com/catalyst-team/detection) - Anchor-free detection pipeline by [Avi2011class](https://github.com/Avi2011class) and [TezRomacH](https://github.com/TezRomacH)
- [Catalyst.GAN](https://github.com/catalyst-team/gan) - Reproducible GANs pipelines by [Asmekal](https://github.com/asmekal)
- [Catalyst.Neuro](https://github.com/catalyst-team/neuro) - Brain image analysis project, in collaboration with [TReNDS Center](https://trendscenter.org)
- [MLComp](https://github.com/catalyst-team/mlcomp) – Distributed DAG framework for machine learning with UI by [Lightforever](https://github.com/lightforever)
- [Pytorch toolbelt](https://github.com/BloodAxe/pytorch-toolbelt) - PyTorch extensions for fast R&D prototyping and Kaggle farming by [BloodAxe](https://github.com/BloodAxe)
- [Helper functions](https://github.com/ternaus/iglovikov_helper_functions) - An assorted collection of helper functions by [Ternaus](https://github.com/ternaus)
- [BERT Distillation with Catalyst](https://github.com/elephantmipt/bert-distillation) by [elephantmipt](https://github.com/elephantmipt)

<<<<<<< HEAD
See other projects at [the GitHub dependency graph](https://github.com/catalyst-team/catalyst/network/dependents).

If your project implements a paper, 
a notable use-case/tutorial, or a Kaggle competition solution, or
if your code simply presents interesting results and uses Catalyst,
we would be happy to add your project to the list above!  
Do not hesitate to send us a PR with a brief description of the project similar to the above.
=======
See other projects at ["Used by"](https://github.com/catalyst-team/catalyst/network/dependents).

If your project implements a paper, 
represents use-case/tutorial, Kaggle competition's code 
or just your code presents interesting results and uses Catalyst... 
we would be happy to add your project to the list above, 
so please send a PR with a brief description of the project.
>>>>>>> e3abfca8

## Community

### Contribution Guide

We appreciate all contributions.
If you are planning to contribute back bug-fixes, there is no need to run that by us; just send a PR.
If you plan to contribute new features, new utility functions, or extensions,
please open an issue first and discuss it with us.

- Please see the [Contribution Guide](CONTRIBUTING.md) for more information.
- By participating in this project, you agree to abide by its [Code of Conduct](CODE_OF_CONDUCT.md).


### User Feedback

We've created `feedback@catalyst-team.com` as an additional channel for user feedback.

- If you like the project and want to thanks us, this the right place.
- If you would like to start a collaboration between your team and Catalyst team to improve Deep Learning R&D, you are always welcome.
- If you just don't like Github Issues and this prefer email, feel free to email us.
- Finally, if you do not like something, please, share it with us and we can see how to improve it.

We appreciate any type of feedback. Thank you!


### Acknowledgments

Since the beginning of the Сatalyst development, a lot of people have influenced it in a lot of different ways.

#### Catalyst.Team
<<<<<<< HEAD
- [Dmytro Doroshenko](https://www.linkedin.com/in/dmytro-doroshenko-05671112a/) ([ditwoo](https://github.com/Ditwoo))
- [Eugene Kachan](https://www.linkedin.com/in/yauheni-kachan/) ([bagxi](https://github.com/bagxi))
- [Nikita Balagansky](https://www.linkedin.com/in/nikita-balagansky-50414a19a/) ([elephantmipt](https://github.com/elephantmipt))
- [Sergey Kolesnikov](https://www.scitator.com/) ([scitator](https://github.com/Scitator))

#### Catalyst.Contributors
- [Aleksey Grinchuk](https://www.facebook.com/grinchuk.alexey) ([alexgrinch](https://github.com/AlexGrinch))
- [Aleksey Shabanov](https://linkedin.com/in/aleksey-shabanov-96b351189) ([AlekseySh](https://github.com/AlekseySh))
=======
- [Eugene Kachan](https://www.linkedin.com/in/yauheni-kachan/) ([bagxi](https://github.com/bagxi))
- [Dmytro Doroshenko](https://www.linkedin.com/in/dmytro-doroshenko-05671112a/) ([ditwoo](https://github.com/Ditwoo))
- [Sergey Kolesnikov](https://www.scitator.com/) ([scitator](https://github.com/Scitator))

#### Catalyst - Metric Learning Team
- [Julia Shenshina](https://github.com/julia-shenshina) ([julia-shenshina](https://github.com/julia-shenshina))
- [Nikita Balagansky](https://www.linkedin.com/in/nikita-balagansky-50414a19a/) ([elephantmipt](https://github.com/elephantmipt))
- [Aleksey Shabanov](https://linkedin.com/in/aleksey-shabanov-96b351189) ([AlekseySh](https://github.com/AlekseySh))

#### Catalyst.Contributors
- [Aleksey Grinchuk](https://www.facebook.com/grinchuk.alexey) ([alexgrinch](https://github.com/AlexGrinch))
>>>>>>> e3abfca8
- [Alex Gaziev](https://www.linkedin.com/in/alexgaziev/) ([gazay](https://github.com/gazay))
- [Andrey Zharkov](https://www.linkedin.com/in/andrey-zharkov-8554a1153/) ([asmekal](https://github.com/asmekal))
- [Artem Zolkin](https://www.linkedin.com/in/artem-zolkin-b5155571/) ([arquestro](https://github.com/Arquestro))
- [David Kuryakin](https://www.linkedin.com/in/dkuryakin/) ([dkuryakin](https://github.com/dkuryakin))
- [Evgeny Semyonov](https://www.linkedin.com/in/ewan-semyonov/) ([lightforever](https://github.com/lightforever))
- [Eugene Khvedchenya](https://www.linkedin.com/in/cvtalks/) ([bloodaxe](https://github.com/BloodAxe))
<<<<<<< HEAD
- [Ivan Stepanenko](https://www.facebook.com/istepanenko)
- [Julia Shenshina](https://github.com/julia-shenshina) ([julia-shenshina](https://github.com/julia-shenshina))
- [Nguyen Xuan Bac](https://www.linkedin.com/in/bac-nguyen-xuan-70340b66/) ([ngxbac](https://github.com/ngxbac))
- [Roman Tezikov](http://linkedin.com/in/roman-tezikov/) ([TezRomacH](https://github.com/TezRomacH))
- [Valentin Khrulkov](https://www.linkedin.com/in/vkhrulkov/) ([khrulkovv](https://github.com/KhrulkovV))
- [Vladimir Iglovikov](https://www.linkedin.com/in/iglovikov/) ([ternaus](https://github.com/ternaus))
- [Vsevolod Poletaev](https://linkedin.com/in/vsevolod-poletaev-468071165) ([hexfaker](https://github.com/hexfaker))
- [Yury Kashnitsky](https://www.linkedin.com/in/kashnitskiy/) ([yorko](https://github.com/Yorko))
=======
- [Roman Tezikov](http://linkedin.com/in/roman-tezikov/) ([TezRomacH](https://github.com/TezRomacH))
- [Valentin Khrulkov](https://www.linkedin.com/in/vkhrulkov/) ([khrulkovv](https://github.com/KhrulkovV))
- [Vsevolod Poletaev](https://linkedin.com/in/vsevolod-poletaev-468071165) ([hexfaker](https://github.com/hexfaker))
- [Yury Kashnitsky](https://www.linkedin.com/in/kashnitskiy/) ([yorko](https://github.com/Yorko))

#### Catalyst.Friends
- [Ivan Stepanenko](https://www.facebook.com/istepanenko)
- [Nguyen Xuan Bac](https://www.linkedin.com/in/bac-nguyen-xuan-70340b66/) ([ngxbac](https://github.com/ngxbac))
- [Vladimir Iglovikov](https://www.linkedin.com/in/iglovikov/) ([ternaus](https://github.com/ternaus))
>>>>>>> e3abfca8


### Trusted by
- [Awecom](https://www.awecom.com)
- Researchers at the [Center for Translational Research in Neuroimaging and Data Science (TReNDS)](https://trendscenter.org)
- [Deep Learning School](https://en.dlschool.org)
- Researchers at [Emory University](https://www.emory.edu)
- [Evil Martians](https://evilmartians.com)
- Researchers at the [Georgia Institute of Technology](https://www.gatech.edu)
- Researchers at [Georgia State University](https://www.gsu.edu)
- [Helios](http://helios.to)
- [HPCD Lab](https://www.hpcdlab.com)
- [iFarm](https://ifarmproject.com)
- [Kinoplan](http://kinoplan.io/)
- Researchers at the [Moscow Institute of Physics and Technology](https://mipt.ru/english/)
- [Neuromation](https://neuromation.io)
- [Poteha Labs](https://potehalabs.com/en/)
- [Provectus](https://provectus.com)
- Researchers at the [Skolkovo Institute of Science and Technology](https://www.skoltech.ru/en)
- [SoftConstruct](https://www.softconstruct.io/)
- Researchers at [Tinkoff](https://www.tinkoff.ru/eng/)
- Researchers at [Yandex.Research](https://research.yandex.com)


### Citation

Please use this bibtex if you want to cite this repository in your publications:

    @misc{catalyst,
        author = {Kolesnikov, Sergey},
        title = {Accelerated deep learning R&D},
        year = {2018},
        publisher = {GitHub},
        journal = {GitHub repository},
        howpublished = {\url{https://github.com/catalyst-team/catalyst}},
    }<|MERGE_RESOLUTION|>--- conflicted
+++ resolved
@@ -2,7 +2,7 @@
 
 [![Catalyst logo](https://raw.githubusercontent.com/catalyst-team/catalyst-pics/master/pics/catalyst_logo.png)](https://github.com/catalyst-team/catalyst)
 
-**Accelerated Deep Learning R&D**
+**Accelerated deep learning R&D**
 
 [![CodeFactor](https://www.codefactor.io/repository/github/catalyst-team/catalyst/badge)](https://www.codefactor.io/repository/github/catalyst-team/catalyst)
 [![Pipi version](https://img.shields.io/pypi/v/catalyst.svg)](https://pypi.org/project/catalyst/)
@@ -15,9 +15,9 @@
 [![Github contributors](https://img.shields.io/github/contributors/catalyst-team/catalyst.svg?logo=github&logoColor=white)](https://github.com/catalyst-team/catalyst/graphs/contributors)
 
 ![codestyle](https://github.com/catalyst-team/catalyst/workflows/codestyle/badge.svg?branch=master&event=push)
-![docs](https://github.com/catalyst-team/catalyst/workflows/docs/badge.svg?branch=master&event=push)
 ![catalyst](https://github.com/catalyst-team/catalyst/workflows/catalyst/badge.svg?branch=master&event=push)
-![intergations](https://github.com/catalyst-team/catalyst/workflows/intergations/badge.svg?branch=master&event=push)
+![catalyst-cv](https://github.com/catalyst-team/catalyst/workflows/catalyst-cv/badge.svg?branch=master&event=push)
+![catalyst-nlp](https://github.com/catalyst-team/catalyst/workflows/catalyst-nlp/badge.svg?branch=master&event=push)
 
 [![python](https://img.shields.io/badge/python_3.6-passing-success)](https://github.com/catalyst-team/catalyst/workflows/catalyst/badge.svg?branch=master&event=push)
 [![python](https://img.shields.io/badge/python_3.7-passing-success)](https://github.com/catalyst-team/catalyst/workflows/catalyst/badge.svg?branch=master&event=push)
@@ -28,19 +28,17 @@
 [![os](https://img.shields.io/badge/WSL-passing-success)](https://github.com/catalyst-team/catalyst/workflows/catalyst/badge.svg?branch=master&event=push)
 </div>
 
-Catalyst is a PyTorch framework for Deep Learning Research and Development.
+PyTorch framework for Deep Learning research and development.
 It focuses on reproducibility, rapid experimentation, and codebase reuse 
-so you can create something new rather than write yet another train loop.
-<br/> Break the cycle – use the Catalyst!
-
-Read more about our vision in the [Project Manifest](https://github.com/catalyst-team/catalyst/blob/master/MANIFEST.md). 
-Catalyst is a part of the [PyTorch Ecosystem](https://pytorch.org/ecosystem/). 
-<br/> [Catalyst Ecosystem](https://docs.google.com/presentation/d/1D-yhVOg6OXzjo9K_-IS5vSHLPIUxp1PEkFGnpRcNCNU/edit?usp=sharing) consists of:
+so you can create something new rather than write another regular train loop.
+<br/> Break the cycle - use the Catalyst!
+
+Project [manifest](https://github.com/catalyst-team/catalyst/blob/master/MANIFEST.md). Part of [PyTorch Ecosystem](https://pytorch.org/ecosystem/). Part of [Catalyst Ecosystem](https://docs.google.com/presentation/d/1D-yhVOg6OXzjo9K_-IS5vSHLPIUxp1PEkFGnpRcNCNU/edit?usp=sharing):
 - [Alchemy](https://github.com/catalyst-team/alchemy) - experiments logging & visualization
 - [Catalyst](https://github.com/catalyst-team/catalyst) - accelerated deep learning R&D
-- [Reaction](https://github.com/catalyst-team/reaction) - convenient deep learning model serving
-
-[Catalyst at AI Landscape](https://landscape.lfai.foundation/selected=catalyst)
+- [Reaction](https://github.com/catalyst-team/reaction) - convenient deep learning models serving
+
+[Catalyst at AI Landscape](https://landscape.lfai.foundation/selected=catalyst).
 
 ----
 
@@ -63,21 +61,10 @@
 optimizer = optim.Adam(model.parameters(), lr=0.02)
 
 loaders = {
-    "train": DataLoader(
-        MNIST(os.getcwd(), train=True, download=True, transform=ToTensor()), batch_size=32
-    ),
-    "valid": DataLoader(
-        MNIST(os.getcwd(), train=False, download=True, transform=ToTensor()), batch_size=32
-    ),
+    "train": DataLoader(MNIST(os.getcwd(), train=True, download=True, transform=ToTensor()), batch_size=32),
+    "valid": DataLoader(MNIST(os.getcwd(), train=False, download=True, transform=ToTensor()), batch_size=32),
 }
-<<<<<<< HEAD
-
-runner = dl.SupervisedRunner(
-    input_key="features", output_key="logits", target_key="targets", loss_key="loss"
-)
-=======
 runner = dl.SupervisedRunner(input_key="features", output_key="logits", target_key="targets", loss_key="loss")
->>>>>>> e3abfca8
 # model training
 runner.train(
     model=model,
@@ -87,18 +74,9 @@
     num_epochs=1,
     callbacks=[
         dl.AccuracyCallback(input_key="logits", target_key="targets", topk_args=(1, 3, 5)),
-<<<<<<< HEAD
-        dl.PrecisionRecallF1SupportCallback(
-            input_key="logits", target_key="targets", num_classes=10
-        ),
-        dl.AUCCallback(input_key="logits", target_key="targets"),
-        # catalyst[ml] required ``pip install catalyst[ml]``
-        # dl.ConfusionMatrixCallback(input_key="logits", target_key="targets", num_classes=10),
-=======
 #         dl.PrecisionRecallF1SupportCallback(input_key="logits", target_key="targets", num_classes=10),
 #         dl.AUCCallback(input_key="logits", target_key="targets"),
 #         dl.ConfusionMatrixCallback(input_key="logits", target_key="targets", num_classes=10),  # catalyst[ml] required
->>>>>>> e3abfca8
     ],
     logdir="./logs",
     valid_loader="valid",
@@ -124,15 +102,15 @@
 utils.onnx_export(model=runner.model, batch=features_batch, file="./logs/mnist.onnx", verbose=True)
 ```
 
-### Step-by-step Guide
+### Step by step guide
 1. Start with [Catalyst 101 — Accelerated PyTorch](https://medium.com/pytorch/catalyst-101-accelerated-pytorch-bd766a556d92?source=friends_link&sk=d3dd9b2b23500eca046361187b4619ff) introduction. 
-1. Check the [minimal examples](#minimal-examples).
-1. Try [notebook tutorials with Google Colab](#notebooks).
-1. Read the [blog posts](#notable-blog-posts) with use-cases and guides.
-1. Learn machine learning with our ["Deep Learning with Catalyst" course](https://catalyst-team.com/#course). 
+1. Check [minimal examples](#minimal-examples).
+1. Try [notebook tutorials with Google Colab](#tutorials).
+1. Read [blogposts](#blogposts) with use-cases and guides.
+1. Learn machine learning with our ["Deep Learning with Catalyst" course](https://github.com/catalyst-team/dl-course). 
 1. If you would like to contribute to the project, follow our [contribution guidelines](https://github.com/catalyst-team/catalyst/blob/master/CONTRIBUTING.md). 
 1. If you want to support the project, feel free to donate on [patreon page](https://patreon.com/catalyst_team) or [write us]((#user-feedback)) with your proposals.
-1. **And finally, [join our slack](https://join.slack.com/t/catalyst-team-core/shared_invite/zt-d9miirnn-z86oKDzFMKlMG4fgFdZafw) if you want to contribute or chat about the project**.
+1. **And do not forget to [join our slack](https://join.slack.com/t/catalyst-team-core/shared_invite/zt-d9miirnn-z86oKDzFMKlMG4fgFdZafw) for collaboration**.
 
 
 ## Table of Contents
@@ -144,16 +122,12 @@
 - [Catalyst](#catalyst)
   * [Documentation](#documentation)
   * [Notebooks](#notebooks)
-<<<<<<< HEAD
-  * [Blog Posts](#notable-blog-posts)
-=======
   * [Blogposts](#blogposts)
->>>>>>> e3abfca8
   * [Talks](#talks)
   * [Projects](#projects)
 - [Community](#community)
-  * [Contribution Guide](#contribution-guide)
-  * [User Feedback](#user-feedback)
+  * [Contribution guide](#contribution-guide)
+  * [User feedback](#user-feedback)
   * [Acknowledgments](#acknowledgments)
   * [Trusted by](#trusted-by)
   * [Supported by](#supported-by)
@@ -161,21 +135,21 @@
 
 
 ## Overview
-Catalyst helps you implement compact
-but full-featured Deep Learning pipelines with just a few lines of code.
-You get a training loop with metrics, early-stopping, model checkpointing,
+Catalyst helps you write compact
+but full-featured Deep Learning pipelines in a few lines of code.
+You get a training loop with metrics, early-stopping, model checkpointing
 and other features without the boilerplate.
 
 
 ### Installation
 
-Generic installation:
+Common installation:
 ```bash
 pip install -U catalyst
 ```
 
 <details>
-<summary>Specialized versions, extra requirements might apply</summary>
+<summary>Specific versions with additional requirements</summary>
 <p>
 
 ```bash
@@ -188,20 +162,12 @@
 </details>
 
 Catalyst is compatible with: Python 3.6+. PyTorch 1.3+. <br/>
-<<<<<<< HEAD
-Tested on Ubuntu 16.04/18.04/20.04, macOS 10.15, Windows 10, and Windows Subsystem for Linux.
-=======
 Tested on Ubuntu 16.04/18.04/20.04, macOS 10.15, Windows 10 and Windows Subsystem for Linux.
->>>>>>> e3abfca8
 
 
 ### Minimal Examples
 
-<<<<<<< HEAD
-*MNIST-based examples.*
-=======
 *MNIST-driven development.*
->>>>>>> e3abfca8
 
 <details>
 <summary>ML - linear regression</summary>
@@ -271,13 +237,7 @@
 scheduler = torch.optim.lr_scheduler.MultiStepLR(optimizer, [2])
 
 # model training
-<<<<<<< HEAD
-runner = dl.SupervisedRunner(
-    input_key="features", output_key="logits", target_key="targets", loss_key="loss"
-)
-=======
 runner = dl.SupervisedRunner(input_key="features", output_key="logits", target_key="targets", loss_key="loss")
->>>>>>> e3abfca8
 runner.train(
     model=model,
     criterion=criterion,
@@ -290,26 +250,12 @@
     valid_metric="accuracy03",
     minimize_valid_metric=False,
     verbose=True,
-<<<<<<< HEAD
-    callbacks=[
-        dl.AccuracyCallback(input_key="logits", target_key="targets", num_classes=num_classes),
-        # uncomment for extra metrics:
-        # dl.PrecisionRecallF1SupportCallback(
-        #     input_key="logits", target_key="targets", num_classes=num_classes
-        # ),
-        # dl.AUCCallback(input_key="logits", target_key="targets"),
-        # catalyst[ml] required
-        # dl.ConfusionMatrixCallback(
-        #     input_key="logits", target_key="targets", num_classes=num_classes
-        # ), 
-=======
 # uncomment for extra metrics:
     callbacks=[
         dl.AccuracyCallback(input_key="logits", target_key="targets", num_classes=num_classes)
 #         dl.PrecisionRecallF1SupportCallback(input_key="logits", target_key="targets", num_classes=num_classes),
 #         dl.AUCCallback(input_key="logits", target_key="targets"),
 #         dl.ConfusionMatrixCallback(input_key="logits", target_key="targets", num_classes=num_classes), # catalyst[ml] required
->>>>>>> e3abfca8
     ],
 )
 ```
@@ -343,13 +289,7 @@
 scheduler = torch.optim.lr_scheduler.MultiStepLR(optimizer, [2])
 
 # model training
-<<<<<<< HEAD
-runner = dl.SupervisedRunner(
-    input_key="features", output_key="logits", target_key="targets", loss_key="loss"
-)
-=======
 runner = dl.SupervisedRunner(input_key="features", output_key="logits", target_key="targets", loss_key="loss")
->>>>>>> e3abfca8
 runner.train(
     model=model,
     criterion=criterion,
@@ -440,36 +380,12 @@
         dl.MetricAggregationCallback(prefix="loss", metrics=["loss1", "loss2"], mode="mean"),
         dl.OptimizerCallback(metric_key="loss"),
         dl.SchedulerCallback(),
-<<<<<<< HEAD
-        dl.AccuracyCallback(
-            input_key="logits1", target_key="targets1", num_classes=num_classes1, prefix="one_"
-        ),
-        dl.AccuracyCallback(
-            input_key="logits2", target_key="targets2", num_classes=num_classes2, prefix="two_"
-        ),
-        # catalyst[ml] required
-        # dl.ConfusionMatrixCallback(
-        #     input_key="logits1", target_key="targets1", num_classes=num_classes1, prefix="one_cm"
-        # ), 
-        # dl.ConfusionMatrixCallback(
-        #     input_key="logits2", target_key="targets2", num_classes=num_classes2, prefix="two_cm"
-        # ),
-        dl.CheckpointCallback(
-            logdir="./logs/one", 
-            loader_key="valid", metric_key="one_accuracy", minimize=False, save_n_best=1
-        ),
-        dl.CheckpointCallback(
-            logdir="./logs/two", 
-            loader_key="valid", metric_key="two_accuracy03", minimize=False, save_n_best=3
-        ),
-=======
         dl.AccuracyCallback(input_key="logits1", target_key="targets1", num_classes=num_classes1, prefix="one_"),
         dl.AccuracyCallback(input_key="logits2", target_key="targets2", num_classes=num_classes2, prefix="two_"),
         dl.ConfusionMatrixCallback(input_key="logits1", target_key="targets1", num_classes=num_classes1, prefix="one_cm"), # catalyst[ml] required
         dl.ConfusionMatrixCallback(input_key="logits2", target_key="targets2", num_classes=num_classes2, prefix="two_cm"), # catalyst[ml] required
         dl.CheckpointCallback("./logs/one", loader_key="valid", metric_key="one_accuracy", minimize=False, save_n_best=1),
         dl.CheckpointCallback("./logs/two", loader_key="valid", metric_key="two_accuracy03", minimize=False, save_n_best=3),
->>>>>>> e3abfca8
     ],
     loggers={"console": dl.ConsoleLogger(), "tb": dl.TensorboardLogger("./logs/tb")},
 )
@@ -507,13 +423,7 @@
     def handle_batch(self, batch):
         x, y = batch
         logits = self.model(x)
-<<<<<<< HEAD
-        self.batch = {
-            "features": x, "logits": logits, "scores": torch.sigmoid(logits), "targets": y
-        }
-=======
         self.batch = {"features": x, "logits": logits, "scores": torch.sigmoid(logits), "targets": y}
->>>>>>> e3abfca8
 
 # model training
 runner = CustomRunner()
@@ -527,19 +437,6 @@
     verbose=True,
     callbacks=[
         dl.CriterionCallback(input_key="logits", target_key="targets", metric_key="loss"),
-<<<<<<< HEAD
-        # uncomment for extra metrics:
-#         dl.AUCCallback(input_key="scores", target_key="targets"),
-#         dl.HitrateCallback(input_key="scores", target_key="targets", topk_args=(1, 3, 5)),
-#         dl.MRRCallback(input_key="scores", target_key="targets", topk_args=(1, 3, 5)),
-#         dl.MAPCallback(input_key="scores", target_key="targets", topk_args=(1, 3, 5)),
-#         dl.NDCGCallback(input_key="scores", target_key="targets", topk_args=(1, 3, 5)),
-        dl.OptimizerCallback(metric_key="loss"),
-        dl.SchedulerCallback(),
-        dl.CheckpointCallback(
-            logdir="./logs", loader_key="valid", metric_key="map01", minimize=False
-        ),
-=======
 #         dl.AUCCallback(input_key="scores", target_key="targets"),
 #         dl.HitrateCallback(input_key="scores", target_key="targets", topk_args=(1, 3, 5)),
 #         dl.MRRCallback(input_key="scores", target_key="targets", topk_args=(1, 3, 5)),
@@ -548,7 +445,6 @@
         dl.OptimizerCallback(metric_key="loss"),
         dl.SchedulerCallback(),
         dl.CheckpointCallback(logdir="./logs", loader_key="valid", metric_key="map01", minimize=False),
->>>>>>> e3abfca8
     ]
 )
 ```
@@ -570,15 +466,10 @@
 model = nn.Sequential(nn.Flatten(), nn.Linear(28 * 28, 10))
 criterion = nn.CrossEntropyLoss()
 optimizer = optim.Adam(model.parameters(), lr=0.02)
-<<<<<<< HEAD
 
 loaders = {
-    "train": DataLoader(
-        MNIST(os.getcwd(), train=True, download=True, transform=ToTensor()), batch_size=32
-    ),
-    "valid": DataLoader(
-        MNIST(os.getcwd(), train=False, download=True, transform=ToTensor()), batch_size=32
-    ),
+    "train": DataLoader(MNIST(os.getcwd(), train=True, download=True, transform=ToTensor()), batch_size=32),
+    "valid": DataLoader(MNIST(os.getcwd(), train=False, download=True, transform=ToTensor()), batch_size=32),
 }
 
 runner = dl.SupervisedRunner()
@@ -597,14 +488,9 @@
 # uncomment for extra metrics:
 #     callbacks=[
 #         dl.AccuracyCallback(input_key="logits", target_key="targets", num_classes=10),
-#         dl.PrecisionRecallF1SupportCallback(
-#             input_key="logits", target_key="targets", num_classes=10
-#         ),
+#         dl.PrecisionRecallF1SupportCallback(input_key="logits", target_key="targets", num_classes=10),
 #         dl.AUCCallback(input_key="logits", target_key="targets"),
-#         # catalyst[ml] required ``pip install catalyst[ml]``
-#         dl.ConfusionMatrixCallback(
-#             input_key="logits", target_key="targets", num_classes=num_classes
-#         ), 
+#         dl.ConfusionMatrixCallback(input_key="logits", target_key="targets", num_classes=num_classes), # catalyst[ml] required
 #     ]
 )
 ```
@@ -633,19 +519,12 @@
 )
 criterion = IoULoss()
 optimizer = torch.optim.Adam(model.parameters(), lr=0.02)
-=======
->>>>>>> e3abfca8
 
 loaders = {
-    "train": DataLoader(
-        MNIST(os.getcwd(), train=True, download=True, transform=ToTensor()), batch_size=32
-    ),
-    "valid": DataLoader(
-        MNIST(os.getcwd(), train=False, download=True, transform=ToTensor()), batch_size=32
-    ),
+    "train": DataLoader(MNIST(os.getcwd(), train=True, download=True, transform=ToTensor()), batch_size=32),
+    "valid": DataLoader(MNIST(os.getcwd(), train=False, download=True, transform=ToTensor()), batch_size=32),
 }
 
-<<<<<<< HEAD
 class CustomRunner(dl.SupervisedRunner):
     def handle_batch(self, batch):
         x = batch[self._input_key]
@@ -653,12 +532,7 @@
         x_ = self.model(x_noise)
         self.batch = {self._input_key: x, self._output_key: x_, self._target_key: x}
 
-runner = CustomRunner(
-    input_key="features", output_key="scores", target_key="targets", loss_key="loss"
-)
-=======
-runner = dl.SupervisedRunner()
->>>>>>> e3abfca8
+runner = CustomRunner(input_key="features", output_key="scores", target_key="targets", loss_key="loss")
 # model training
 runner.train(
     model=model,
@@ -666,139 +540,6 @@
     optimizer=optimizer,
     loaders=loaders,
     num_epochs=1,
-<<<<<<< HEAD
-    callbacks=[
-        dl.IOUCallback(input_key="scores", target_key="targets"),
-        dl.DiceCallback(input_key="scores", target_key="targets"),
-        dl.TrevskyCallback(input_key="scores", target_key="targets", alpha=0.2),
-    ],
-    logdir="./logdir",
-=======
-    logdir="./logs",
->>>>>>> e3abfca8
-    valid_loader="valid",
-    valid_metric="loss",
-    minimize_valid_metric=True,
-    verbose=True,
-# uncomment for extra metrics:
-#     callbacks=[
-#         dl.AccuracyCallback(input_key="logits", target_key="targets", num_classes=10),
-#         dl.PrecisionRecallF1SupportCallback(input_key="logits", target_key="targets", num_classes=10),
-#         dl.AUCCallback(input_key="logits", target_key="targets"),
-#         dl.ConfusionMatrixCallback(input_key="logits", target_key="targets", num_classes=num_classes), # catalyst[ml] required
-#     ]
-)
-```
-</p>
-</details>
-
-
-<details>
-<<<<<<< HEAD
-<summary>CV - MNIST model distillation</summary>
-=======
-<summary>CV - MNIST segmentation</summary>
->>>>>>> e3abfca8
-<p>
-
-```python
-import os
-import torch
-<<<<<<< HEAD
-from torch import nn, optim
-from torch.nn import functional as F
-=======
-from torch import nn
->>>>>>> e3abfca8
-from torch.utils.data import DataLoader
-from catalyst import dl
-from catalyst.data.transforms import ToTensor
-from catalyst.contrib.datasets import MNIST
-from catalyst.contrib.nn import IoULoss
-
-<<<<<<< HEAD
-# [!] teacher model should be already pretrained
-teacher = nn.Sequential(nn.Flatten(), nn.Linear(28 * 28, 10))
-student = nn.Sequential(nn.Flatten(), nn.Linear(28 * 28, 10))
-criterion = {"cls": nn.CrossEntropyLoss(), "kl": nn.KLDivLoss(reduction="batchmean")}
-optimizer = optim.Adam(student.parameters(), lr=0.02)
-=======
-
-model = nn.Sequential(
-    nn.Conv2d(1, 1, 3, 1, 1), nn.ReLU(), 
-    nn.Conv2d(1, 1, 3, 1, 1), nn.Sigmoid(),
-)
-criterion = IoULoss()
-optimizer = torch.optim.Adam(model.parameters(), lr=0.02)
->>>>>>> e3abfca8
-
-loaders = {
-    "train": DataLoader(
-        MNIST(os.getcwd(), train=True, download=True, transform=ToTensor()), batch_size=32
-    ),
-    "valid": DataLoader(
-        MNIST(os.getcwd(), train=False, download=True, transform=ToTensor()), batch_size=32
-    ),
-}
-
-<<<<<<< HEAD
-class DistilRunner(dl.Runner):
-    def handle_batch(self, batch):
-        x, y = batch
-
-        teacher.eval()  # let's manually set teacher model to eval mode
-        with torch.no_grad():
-            t_logits = self.model["teacher"](x)
-
-        s_logits = self.model["student"](x)
-        self.batch = {
-            "t_logits": t_logits, "s_logits": s_logits, "targets": y,
-            "s_logprobs": F.log_softmax(s_logits, dim=-1), "t_probs": F.softmax(t_logits, dim=-1)
-        }
-
-runner = DistilRunner()
-callbacks = [
-    dl.AccuracyCallback(
-        input_key="t_logits", target_key="targets", num_classes=2, prefix="teacher_"
-    ),
-    dl.AccuracyCallback(
-        input_key="s_logits", target_key="targets", num_classes=2, prefix="student_"
-    ),
-    dl.CriterionCallback(
-        input_key="s_logits", target_key="targets", metric_key="cls_loss", criterion_key="cls"
-    ),
-    dl.CriterionCallback(
-        input_key="s_logprobs", target_key="t_probs", metric_key="kl_div_loss", criterion_key="kl"
-    ),
-    dl.MetricAggregationCallback(prefix="loss", metrics=["kl_div_loss", "cls_loss"], mode="mean"),
-    dl.OptimizerCallback(metric_key="loss", model_key="student"),
-    dl.CheckpointCallback(
-        logdir="./logs", loader_key="valid", metric_key="loss", minimize=True, save_n_best=3
-    ),
-]
-# model training
-runner.train(
-    model={"teacher": teacher, "student": student},
-=======
-class CustomRunner(dl.SupervisedRunner):
-    def handle_batch(self, batch):
-        x = batch[self._input_key]
-        x_noise = (x + torch.rand_like(x)).clamp_(0, 1)
-        x_ = self.model(x_noise)
-        self.batch = {self._input_key: x, self._output_key: x_, self._target_key: x}
-
-runner = CustomRunner(input_key="features", output_key="scores", target_key="targets", loss_key="loss")
-# model training
-runner.train(
-    model=model,
->>>>>>> e3abfca8
-    criterion=criterion,
-    optimizer=optimizer,
-    loaders=loaders,
-    num_epochs=1,
-<<<<<<< HEAD
-    logdir="./logs",
-=======
     callbacks=[
         dl.IOUCallback(input_key="scores", target_key="targets"),
         dl.DiceCallback(input_key="scores", target_key="targets"),
@@ -808,9 +549,7 @@
     valid_loader="valid",
     valid_metric="loss",
     minimize_valid_metric=True,
->>>>>>> e3abfca8
     verbose=True,
-    callbacks=callbacks,
 )
 ```
 </p>
@@ -856,24 +595,15 @@
             features = self.model(images)
             self.batch = {"embeddings": features, "targets": targets,}
         else:
-<<<<<<< HEAD
-            images, targets, is_query = \
-                batch["features"].float(), batch["targets"].long(), batch["is_query"].bool()
-=======
             images, targets, is_query = batch["features"].float(), batch["targets"].long(), batch["is_query"].bool()
->>>>>>> e3abfca8
             features = self.model(images)
             self.batch = {"embeddings": features, "targets": targets, "is_query": is_query}
 
 callbacks = [
     dl.ControlFlowCallback(
-<<<<<<< HEAD
-        dl.CriterionCallback(input_key="embeddings", target_key="targets", metric_key="loss"),
-=======
         dl.CriterionCallback(
             input_key="embeddings", target_key="targets", metric_key="loss"
         ),
->>>>>>> e3abfca8
         loaders="train",
     ),
     dl.ControlFlowCallback(
@@ -952,15 +682,7 @@
     "generator": torch.optim.Adam(generator.parameters(), lr=0.0003, betas=(0.5, 0.999)),
     "discriminator": torch.optim.Adam(discriminator.parameters(), lr=0.0003, betas=(0.5, 0.999)),
 }
-<<<<<<< HEAD
-loaders = {
-    "train": DataLoader(
-        MNIST(os.getcwd(), train=False, download=True, transform=ToTensor()), batch_size=32
-    )
-}
-=======
 loaders = {"train": DataLoader(MNIST(os.getcwd(), train=False, download=True, transform=ToTensor()), batch_size=32)}
->>>>>>> e3abfca8
 
 class CustomRunner(dl.Runner):
     def predict_batch(self, batch):
@@ -984,12 +706,7 @@
         combined_images = torch.cat([generated_images, real_images])
 
         # Assemble labels discriminating real from fake images
-<<<<<<< HEAD
-        labels = \
-            torch.cat([torch.ones((batch_size, 1)), torch.zeros((batch_size, 1))]).to(self.device)
-=======
         labels = torch.cat([torch.ones((batch_size, 1)), torch.zeros((batch_size, 1))]).to(self.device)
->>>>>>> e3abfca8
         # Add random noise to the labels - important trick!
         labels += 0.05 * torch.rand(labels.shape).to(self.device)
 
@@ -1025,31 +742,12 @@
             target_key="labels",
             metric_key="loss_discriminator",
             criterion_key="discriminator",
-<<<<<<< HEAD
         ),
         dl.CriterionCallback(
             input_key="generated_predictions",
             target_key="misleading_labels",
             metric_key="loss_generator",
             criterion_key="generator",
-        ),
-        dl.OptimizerCallback(
-            model_key="generator", 
-            optimizer_key="generator", 
-            metric_key="loss_generator"
-        ),
-        dl.OptimizerCallback(
-            model_key="discriminator", 
-            optimizer_key="discriminator", 
-            metric_key="loss_discriminator"
-=======
-        ),
-        dl.CriterionCallback(
-            input_key="generated_predictions",
-            target_key="misleading_labels",
-            metric_key="loss_generator",
-            criterion_key="generator",
->>>>>>> e3abfca8
         ),
         dl.OptimizerCallback(model_key="generator", optimizer_key="generator", metric_key="loss_generator"),
         dl.OptimizerCallback(model_key="discriminator", optimizer_key="discriminator", metric_key="loss_discriminator"),
@@ -1131,19 +829,14 @@
     @property
     def stages(self):
         return ["train"]
-<<<<<<< HEAD
 
     def get_stage_len(self, stage: str) -> int:
         return 3
 
-    def get_loaders(self, stage: str):
+    def get_loaders(self, stage: str, epoch: int = None):
         loaders = {
-            "train": DataLoader(
-                MNIST(os.getcwd(), train=True, download=True, transform=ToTensor()), batch_size=32
-            ),
-            "valid": DataLoader(
-                MNIST(os.getcwd(), train=False, download=True, transform=ToTensor()), batch_size=32
-            ),
+            "train": DataLoader(MNIST(os.getcwd(), train=True, download=True, transform=ToTensor()), batch_size=32),
+            "valid": DataLoader(MNIST(os.getcwd(), train=False, download=True, transform=ToTensor()), batch_size=32),
         }
         return loaders
 
@@ -1157,9 +850,7 @@
     def get_callbacks(self, stage: str):
         return {
             "optimizer": dl.OptimizerCallback(metric_key="loss"),
-            "checkpoint": dl.CheckpointCallback(
-                self._logdir, loader_key="valid", metric_key="loss", minimize=True
-            ),
+            "checkpoint": dl.CheckpointCallback(self._logdir, loader_key="valid", metric_key="loss", minimize=True),
         }
 
     def on_loader_start(self, runner):
@@ -1178,48 +869,6 @@
         loss_kld = (-0.5 * torch.sum(1 + log_scale - loc.pow(2) - log_scale.exp(), dim=1)).mean()
         loss = loss_ae + loss_kld * 0.01
 
-=======
-
-    def get_stage_len(self, stage: str) -> int:
-        return 3
-
-    def get_loaders(self, stage: str, epoch: int = None):
-        loaders = {
-            "train": DataLoader(MNIST(os.getcwd(), train=True, download=True, transform=ToTensor()), batch_size=32),
-            "valid": DataLoader(MNIST(os.getcwd(), train=False, download=True, transform=ToTensor()), batch_size=32),
-        }
-        return loaders
-
-    def get_model(self, stage: str):
-        model = self.model if self.model is not None else VAE(28 * 28, 64)
-        return model
-
-    def get_optimizer(self, stage: str, model):
-        return optim.Adam(model.parameters(), lr=0.02)
-
-    def get_callbacks(self, stage: str):
-        return {
-            "optimizer": dl.OptimizerCallback(metric_key="loss"),
-            "checkpoint": dl.CheckpointCallback(self._logdir, loader_key="valid", metric_key="loss", minimize=True),
-        }
-
-    def on_loader_start(self, runner):
-        super().on_loader_start(runner)
-        self.meters = {
-            key: metrics.AdditiveValueMetric(compute_on_call=False)
-            for key in ["loss_ae", "loss_kld", "loss"]
-        }
-
-    def handle_batch(self, batch):
-        x, _ = batch
-        x = x.view(x.size(0), -1)
-        x_, loc, log_scale = self.model(x, deterministic=not self.is_train_loader)
-
-        loss_ae = F.mse_loss(x_, x)
-        loss_kld = (-0.5 * torch.sum(1 + log_scale - loc.pow(2) - log_scale.exp(), dim=1)).mean()
-        loss = loss_ae + loss_kld * 0.01
-
->>>>>>> e3abfca8
         self.batch_metrics = {"loss_ae": loss_ae, "loss_kld": loss_kld, "loss": loss}
         for key in ["loss_ae", "loss_kld", "loss"]:
             self.meters[key].update(self.batch_metrics[key].item(), self.batch_size)
@@ -1263,7 +912,6 @@
         super().__init__()
         self._logdir = logdir
         self._device = device
-<<<<<<< HEAD
 
     def get_engine(self):
         return dl.DeviceEngine(self._device)
@@ -1282,38 +930,10 @@
     def get_stage_len(self, stage: str) -> int:
         return 3
 
-    def get_loaders(self, stage: str):
-        loaders = {
-            "train": DataLoader(
-                MNIST(os.getcwd(), train=True, download=True, transform=ToTensor()), batch_size=32
-            ),
-            "valid": DataLoader(
-                MNIST(os.getcwd(), train=False, download=True, transform=ToTensor()), batch_size=32
-            ),
-=======
-
-    def get_engine(self):
-        return dl.DeviceEngine(self._device)
-
-    def get_loggers(self):
-        return {
-            "console": dl.ConsoleLogger(),
-            "csv": dl.CSVLogger(logdir=self._logdir),
-            "tensorboard": dl.TensorboardLogger(logdir=self._logdir),
-        }
-
-    @property
-    def stages(self):
-        return ["train_freezed", "train_unfreezed"]
-
-    def get_stage_len(self, stage: str) -> int:
-        return 3
-
     def get_loaders(self, stage: str, epoch: int = None):
         loaders = {
             "train": DataLoader(MNIST(os.getcwd(), train=True, download=True, transform=ToTensor()), batch_size=32),
             "valid": DataLoader(MNIST(os.getcwd(), train=False, download=True, transform=ToTensor()), batch_size=32),
->>>>>>> e3abfca8
         }
         return loaders
 
@@ -1349,25 +969,10 @@
             ),
             "optimizer": dl.OptimizerCallback(metric_key="loss"),
             # "scheduler": dl.SchedulerCallback(loader_key="valid", metric_key="loss"),
-<<<<<<< HEAD
-            # "accuracy": dl.AccuracyCallback(
-            #     input_key="logits", target_key="targets", topk_args=(1, 3, 5)
-            # ),
-            # "classification": dl.PrecisionRecallF1SupportCallback(
-            #     input_key="logits", target_key="targets", num_classes=10
-            # ),
-            # "confusion_matrix": dl.ConfusionMatrixCallback(
-            #     input_key="logits", target_key="targets", num_classes=10
-            # ),
-            "checkpoint": dl.CheckpointCallback(
-                self._logdir, loader_key="valid", metric_key="loss", minimize=True, save_n_best=3
-            ),
-=======
             # "accuracy": dl.AccuracyCallback(input_key="logits", target_key="targets", topk_args=(1, 3, 5)),
             # "classification": dl.PrecisionRecallF1SupportCallback(input_key="logits", target_key="targets", num_classes=10),
             # "confusion_matrix": dl.ConfusionMatrixCallback(input_key="logits", target_key="targets", num_classes=10),
             "checkpoint": dl.CheckpointCallback(self._logdir, loader_key="valid", metric_key="loss", minimize=True, save_n_best=3),
->>>>>>> e3abfca8
         }
 
     def handle_batch(self, batch):
@@ -1422,21 +1027,10 @@
     def get_stage_len(self, stage: str) -> int:
         return 3
 
-<<<<<<< HEAD
-    def get_loaders(self, stage: str):
-        loaders = {
-            "train": DataLoader(
-                MNIST(os.getcwd(), train=True, download=True, transform=ToTensor()), batch_size=32
-            ),
-            "valid": DataLoader(
-                MNIST(os.getcwd(), train=False, download=True, transform=ToTensor()), batch_size=32
-            ),
-=======
     def get_loaders(self, stage: str, epoch: int = None):
         loaders = {
             "train": DataLoader(MNIST(os.getcwd(), train=True, download=True, transform=ToTensor()), batch_size=32),
             "valid": DataLoader(MNIST(os.getcwd(), train=False, download=True, transform=ToTensor()), batch_size=32),
->>>>>>> e3abfca8
         }
         return loaders
 
@@ -1459,28 +1053,11 @@
 
     def get_callbacks(self, stage: str):
         return {
-<<<<<<< HEAD
-            "criterion": dl.CriterionCallback(
-                metric_key="loss", input_key="logits", target_key="targets"
-            ),
-            "optimizer": dl.OptimizerCallback(metric_key="loss"),
-            "accuracy": dl.AccuracyCallback(
-                input_key="logits", target_key="targets", topk_args=(1, 3, 5)
-            ),
-            "classification": dl.PrecisionRecallF1SupportCallback(
-                input_key="logits", target_key="targets", num_classes=10
-            ),
-            # catalyst[ml] required
-            "confusion_matrix": dl.ConfusionMatrixCallback(
-                input_key="logits", target_key="targets", num_classes=10
-            ),
-=======
             "criterion": dl.CriterionCallback(metric_key="loss", input_key="logits", target_key="targets"),
             "optimizer": dl.OptimizerCallback(metric_key="loss"),
             "accuracy": dl.AccuracyCallback(input_key="logits", target_key="targets", topk_args=(1, 3, 5)),
             "classification": dl.PrecisionRecallF1SupportCallback(input_key="logits", target_key="targets", num_classes=10),
             "confusion_matrix": dl.ConfusionMatrixCallback(input_key="logits", target_key="targets", num_classes=10),
->>>>>>> e3abfca8
             "checkpoint": dl.CheckpointCallback(
                 self._logdir,
                 loader_key="valid",
@@ -1536,20 +1113,10 @@
     num_hidden = int(trial.suggest_loguniform("num_hidden", 32, 128))
 
     loaders = {
-        "train": DataLoader(
-            MNIST(os.getcwd(), train=True, download=True, transform=ToTensor()), batch_size=32
-        ),
-        "valid": DataLoader(
-            MNIST(os.getcwd(), train=False, download=True, transform=ToTensor()), batch_size=32
-        ),
+        "train": DataLoader(MNIST(os.getcwd(), train=True, download=True, transform=ToTensor()), batch_size=32),
+        "valid": DataLoader(MNIST(os.getcwd(), train=False, download=True, transform=ToTensor()), batch_size=32),
     }
-<<<<<<< HEAD
-    model = nn.Sequential(
-        nn.Flatten(), nn.Linear(784, num_hidden), nn.ReLU(), nn.Linear(num_hidden, 10)
-    )
-=======
     model = nn.Sequential(nn.Flatten(), nn.Linear(784, num_hidden), nn.ReLU(), nn.Linear(num_hidden, 10))
->>>>>>> e3abfca8
     optimizer = torch.optim.Adam(model.parameters(), lr=lr)
     criterion = nn.CrossEntropyLoss()
 
@@ -1560,17 +1127,8 @@
         optimizer=optimizer,
         loaders=loaders,
         callbacks={
-<<<<<<< HEAD
-            "accuracy": dl.AccuracyCallback(
-                input_key="logits", target_key="targets", num_classes=10
-            ),
-            "optuna": dl.OptunaPruningCallback(
-                loader_key="valid", metric_key="accuracy01", minimize=False, trial=trial
-            ),
-=======
             "accuracy": dl.AccuracyCallback(input_key="logits", target_key="targets", num_classes=10),
             "optuna": dl.OptunaPruningCallback(loader_key="valid", metric_key="accuracy01", minimize=False, trial=trial),
->>>>>>> e3abfca8
         },
         num_epochs=3,
     )
@@ -1589,45 +1147,35 @@
 </p>
 </details>
 
-[Minimal example for Config/Hydra API](https://github.com/catalyst-team/catalyst/tree/master/examples/mnist_stages)
-
 
 ### Features
 - Universal train/inference loop.
-- Configuration files for model and data hyperparameters.
-- Reproducibility – all source code and environment variables are saved.
+- Configuration files for model/data hyperparameters.
+- Reproducibility – all source code and environment variables will be saved.
 - Callbacks – reusable train/inference pipeline parts with easy customization.
 - Training stages support.
-<<<<<<< HEAD
-- Deep Learning best practices: SWA, AdamW, Ranger optimizer, OneCycle, and more.
-- Workflow best practices: fp16 support, distributed training, slurm support.
-=======
 - Deep Learning best practices - SWA, AdamW, Ranger optimizer, OneCycle, and more.
 - Developments best practices - fp16 support, distributed training, slurm support.
->>>>>>> e3abfca8
 
 
 ### Tests
-All Catalyst code, features, and pipelines [are fully tested](./catalyst/tests).
-We also have our own [catalyst-codestyle](https://github.com/catalyst-team/codestyle).
-
-During testing, we train a variety of different models: image classification,
-image segmentation, text classification, GANs, and much more.
-We then compare their convergence metrics in order to verify 
+All Catalyst code, features and pipelines [are fully tested](./tests) 
+with our own [catalyst-codestyle](https://github.com/catalyst-team/codestyle).
+
+In fact, we train a number of different models for various of tasks - 
+image classification, image segmentation, text classification, GANs training 
+and much more.
+During the tests, we compare their convergence metrics in order to verify 
 the correctness of the training procedure and its reproducibility.
 
 As a result, Catalyst provides fully tested and reproducible 
-best practices for your deep learning research and development.
+best practices for your deep learning research.
 
 
 ## Catalyst
 
 ### Documentation
 - [master](https://catalyst-team.github.io/catalyst/)
-<<<<<<< HEAD
-- [21.03](https://catalyst-team.github.io/catalyst/v21.03/index.html)
-=======
->>>>>>> e3abfca8
 - [20.12](https://catalyst-team.github.io/catalyst/v20.12/index.html)
 - [20.11](https://catalyst-team.github.io/catalyst/v20.11/index.html)
 - [20.10](https://catalyst-team.github.io/catalyst/v20.10/index.html)
@@ -1641,14 +1189,6 @@
 ### Notebooks
 - [Customizing what happens in `train`](./examples/notebooks/customizing_what_happens_in_train.ipynb) [![Open In Colab](https://colab.research.google.com/assets/colab-badge.svg)](https://colab.research.google.com/github/catalyst-team/catalyst/blob/master/examples/notebooks/customizing_what_happens_in_train.ipynb)
 - [Demo with minimal examples](./examples/notebooks/demo.ipynb) for ML, CV, NLP, GANs and RecSys [![Open In Colab](https://colab.research.google.com/assets/colab-badge.svg)](https://colab.research.google.com/github/catalyst-team/catalyst/blob/master/examples/notebooks/demo.ipynb)
-<<<<<<< HEAD
-- Metric Learning Tutorial [![Open In Colab](https://colab.research.google.com/assets/colab-badge.svg)](https://colab.research.google.com/drive/1xcob6Y2W0O1JiN-juoF1YfJMJsScCVhV?usp=sharing)
-- Catalyst with Google TPUs [![Open In Colab](https://colab.research.google.com/assets/colab-badge.svg)](https://colab.research.google.com/drive/1AhvNzTRb3gd3AYhzUfm3dzw8TddlsfhD?usp=sharing)
-
-### Notable Blog Posts
-- [Catalyst 101 — Accelerated PyTorch](https://medium.com/pytorch/catalyst-101-accelerated-pytorch-bd766a556d92?source=friends_link&sk=d3dd9b2b23500eca046361187b4619ff)
-- [Catalyst 102 — The Core Trinity](https://medium.com/pytorch/catalyst-102-core-trinity-experiment-runner-and-callback-54adc384b57c?source=friends_link&sk=2aff824412e2f653587a30cd853b030c)
-=======
 - Metric Learning tutorial [![Open In Colab](https://colab.research.google.com/assets/colab-badge.svg)](https://colab.research.google.com/drive/1xcob6Y2W0O1JiN-juoF1YfJMJsScCVhV?usp=sharing)
 - Catalyst with Google TPU [![Open In Colab](https://colab.research.google.com/assets/colab-badge.svg)](https://colab.research.google.com/drive/1AhvNzTRb3gd3AYhzUfm3dzw8TddlsfhD?usp=sharing)
 - Detailed [classification tutorial](./examples/notebooks/classification-tutorial.ipynb) [![Open In Colab](https://colab.research.google.com/assets/colab-badge.svg)](https://colab.research.google.com/github/catalyst-team/catalyst/blob/master/examples/notebooks/classification-tutorial.ipynb)
@@ -1657,12 +1197,11 @@
 ### Blogposts
 - [Catalyst 101 — Accelerated PyTorch](https://medium.com/pytorch/catalyst-101-accelerated-pytorch-bd766a556d92?source=friends_link&sk=d3dd9b2b23500eca046361187b4619ff)
 - [Catalyst 102 — Core Trinity](https://medium.com/pytorch/catalyst-102-core-trinity-experiment-runner-and-callback-54adc384b57c?source=friends_link&sk=2aff824412e2f653587a30cd853b030c)
->>>>>>> e3abfca8
 - [BERT Distillation with Catalyst](https://medium.com/pytorch/bert-distillation-with-catalyst-c6f30c985854?source=friends_link&sk=1a28469ac8c0e6e6ad35bd26dfd95dd9)
 - [Metric Learning with Catalyst](https://medium.com/pytorch/metric-learning-with-catalyst-8c8337dfab1a?source=friends_link&sk=320b95f9b2a9074aab8d916ed78912d6)
 - [Pruning with Catalyst](https://medium.com/pytorch/pruning-with-catalyst-50e98f2cef2d?source=friends_link&sk=688e7a2c2e963c69c7e022e3204de5ef)
 - [Distributed training best practices](https://catalyst-team.github.io/catalyst/tutorials/ddp.html)
-- [Solving the Cocktail Party Problem using PyTorch](https://medium.com/pytorch/addressing-the-cocktail-party-problem-using-pytorch-305fb74560ea)
+- [Addressing the Cocktail Party Problem using PyTorch](https://medium.com/pytorch/addressing-the-cocktail-party-problem-using-pytorch-305fb74560ea)
 - [Beyond fashion: Deep Learning with Catalyst (Config API)](https://evilmartians.com/chronicles/beyond-fashion-deep-learning-with-catalyst)
 - [Tutorial from Notebook API to Config API (RU)](https://github.com/Bekovmi/Segmentation_tutorial)
 
@@ -1680,7 +1219,7 @@
 
 ### Projects
 
-#### Examples, Notebooks, and Starter Kits
+#### Examples, notebooks and starter kits
 - [CamVid Segmentation Example](https://github.com/BloodAxe/Catalyst-CamVid-Segmentation-Example) - Example of semantic segmentation for CamVid dataset
 - [Notebook API tutorial for segmentation in Understanding Clouds from Satellite Images Competition](https://www.kaggle.com/artgor/segmentation-in-pytorch-using-convenient-tools/)
 - [Catalyst.RL - NeurIPS 2019: Learn to Move - Walk Around](https://github.com/Scitator/learning-to-move-starter-kit) – starter kit
@@ -1689,31 +1228,15 @@
 - [iglovikov_segmentation](https://github.com/ternaus/iglovikov_segmentation) - Semantic segmentation pipeline using Catalyst
 
 #### Competitions
-- [Kaggle Quick, Draw! Doodle Recognition Challenge](https://github.com/ngxbac/Kaggle-QuickDraw) - 11th place
-- [Catalyst.RL - NeurIPS 2018: AI for Prosthetics Challenge](https://github.com/Scitator/neurips-18-prosthetics-challenge) – 3rd place
-- [Kaggle Google Landmark 2019](https://github.com/ngxbac/Kaggle-Google-Landmark-2019) - 30th place
-- [iMet Collection 2019 - FGVC6](https://github.com/ngxbac/Kaggle-iMet) - 24th place
-- [ID R&D Anti-spoofing Challenge](https://github.com/bagxi/idrnd-anti-spoofing-challenge-solution) - 14th place
-- [NeurIPS 2019: Recursion Cellular Image Classification](https://github.com/ngxbac/Kaggle-Recursion-Cellular) - 4th place
+- [Kaggle Quick, Draw! Doodle Recognition Challenge](https://github.com/ngxbac/Kaggle-QuickDraw) - 11th place solution
+- [Catalyst.RL - NeurIPS 2018: AI for Prosthetics Challenge](https://github.com/Scitator/neurips-18-prosthetics-challenge) – 3rd place solution
+- [Kaggle Google Landmark 2019](https://github.com/ngxbac/Kaggle-Google-Landmark-2019) - 30th place solution
+- [iMet Collection 2019 - FGVC6](https://github.com/ngxbac/Kaggle-iMet) - 24th place solution
+- [ID R&D Anti-spoofing Challenge](https://github.com/bagxi/idrnd-anti-spoofing-challenge-solution) - 14th place solution
+- [NeurIPS 2019: Recursion Cellular Image Classification](https://github.com/ngxbac/Kaggle-Recursion-Cellular) - 4th place solution
 - [MICCAI 2019: Automatic Structure Segmentation for Radiotherapy Planning Challenge 2019](https://github.com/ngxbac/StructSeg2019) 
   * 3rd place solution for `Task 3: Organ-at-risk segmentation from chest CT scans`
   * and 4th place solution for `Task 4: Gross Target Volume segmentation of lung cancer`
-<<<<<<< HEAD
-- [Kaggle Seversteal steel detection](https://github.com/bamps53/kaggle-severstal) - 5th place
-- [RSNA Intracranial Hemorrhage Detection](https://github.com/ngxbac/Kaggle-RSNA) - 5th place
-- [APTOS 2019 Blindness Detection](https://github.com/BloodAxe/Kaggle-2019-Blindness-Detection) – 7th place
-- [Catalyst.RL - NeurIPS 2019: Learn to Move - Walk Around](https://github.com/Scitator/run-skeleton-run-in-3d) – 2nd place
-- [xView2 Damage Assessment Challenge](https://github.com/BloodAxe/xView2-Solution) - 3rd place
-
-#### Research Papers
-- [Hierarchical Attention for Sentiment Classification with Visualization](https://github.com/neuromation/ml-recipe-hier-attention)
-- [Pediatric Bone Age Assessment](https://github.com/neuromation/ml-recipe-bone-age)
-- [Implementation of the paper "Tell Me Where to Look: Guided Attention Inference Network"](https://github.com/ngxbac/GAIN)
-- [Implementation of the paper "Filter Response Normalization Layer: Eliminating Batch Dependence in the Training of Deep Neural Networks"](https://github.com/yukkyo/PyTorch-FilterResponseNormalizationLayer)
-- [Implementation of the paper "Utterance-level Aggregation For Speaker Recognition In The Wild"](https://github.com/ptJexio/Speaker-Recognition)
-- [Implementation of the paper "Looking to Listen at the Cocktail Party: A Speaker-Independent Audio-Visual Model for Speech Separation"](https://github.com/vitrioil/Speech-Separation)
-- [Implementation of the paper "ESRGAN: Enhanced Super-Resolution Generative Adversarial Networks"](https://github.com/leverxgroup/esrgan)
-=======
 - [Kaggle Seversteal steel detection](https://github.com/bamps53/kaggle-severstal) - 5th place solution
 - [RSNA Intracranial Hemorrhage Detection](https://github.com/ngxbac/Kaggle-RSNA) - 5th place solution
 - [APTOS 2019 Blindness Detection](https://github.com/BloodAxe/Kaggle-2019-Blindness-Detection) – 7th place solution
@@ -1728,7 +1251,6 @@
 - [Implementation of paper "Utterance-level Aggregation For Speaker Recognition In The Wild"](https://github.com/ptJexio/Speaker-Recognition)
 - [Implementation of paper "Looking to Listen at the Cocktail Party: A Speaker-Independent Audio-Visual Model for Speech Separation"](https://github.com/vitrioil/Speech-Separation)
 - [Implementation of paper "ESRGAN: Enhanced Super-Resolution Generative Adversarial Networks"](https://github.com/leverxgroup/esrgan)
->>>>>>> e3abfca8
 
 #### Toolkits
 - [Catalyst.RL](https://github.com/Scitator/catalyst-rl-framework) – A Distributed Framework for Reproducible RL Research by [Scitator](https://github.com/Scitator)
@@ -1737,20 +1259,11 @@
 - [Catalyst.Detection](https://github.com/catalyst-team/detection) - Anchor-free detection pipeline by [Avi2011class](https://github.com/Avi2011class) and [TezRomacH](https://github.com/TezRomacH)
 - [Catalyst.GAN](https://github.com/catalyst-team/gan) - Reproducible GANs pipelines by [Asmekal](https://github.com/asmekal)
 - [Catalyst.Neuro](https://github.com/catalyst-team/neuro) - Brain image analysis project, in collaboration with [TReNDS Center](https://trendscenter.org)
-- [MLComp](https://github.com/catalyst-team/mlcomp) – Distributed DAG framework for machine learning with UI by [Lightforever](https://github.com/lightforever)
+- [MLComp](https://github.com/catalyst-team/mlcomp) – distributed DAG framework for machine learning with UI by [Lightforever](https://github.com/lightforever)
 - [Pytorch toolbelt](https://github.com/BloodAxe/pytorch-toolbelt) - PyTorch extensions for fast R&D prototyping and Kaggle farming by [BloodAxe](https://github.com/BloodAxe)
-- [Helper functions](https://github.com/ternaus/iglovikov_helper_functions) - An assorted collection of helper functions by [Ternaus](https://github.com/ternaus)
+- [Helper functions](https://github.com/ternaus/iglovikov_helper_functions) - An unstructured set of helper functions by [Ternaus](https://github.com/ternaus)
 - [BERT Distillation with Catalyst](https://github.com/elephantmipt/bert-distillation) by [elephantmipt](https://github.com/elephantmipt)
 
-<<<<<<< HEAD
-See other projects at [the GitHub dependency graph](https://github.com/catalyst-team/catalyst/network/dependents).
-
-If your project implements a paper, 
-a notable use-case/tutorial, or a Kaggle competition solution, or
-if your code simply presents interesting results and uses Catalyst,
-we would be happy to add your project to the list above!  
-Do not hesitate to send us a PR with a brief description of the project similar to the above.
-=======
 See other projects at ["Used by"](https://github.com/catalyst-team/catalyst/network/dependents).
 
 If your project implements a paper, 
@@ -1758,28 +1271,27 @@
 or just your code presents interesting results and uses Catalyst... 
 we would be happy to add your project to the list above, 
 so please send a PR with a brief description of the project.
->>>>>>> e3abfca8
 
 ## Community
 
-### Contribution Guide
+### Contribution guide
 
 We appreciate all contributions.
-If you are planning to contribute back bug-fixes, there is no need to run that by us; just send a PR.
-If you plan to contribute new features, new utility functions, or extensions,
-please open an issue first and discuss it with us.
-
-- Please see the [Contribution Guide](CONTRIBUTING.md) for more information.
+If you are planning to contribute back bug-fixes,
+please do so without any further discussion.
+If you plan to contribute new features, utility functions or extensions,
+please first open an issue and discuss the feature with us.
+
+- Please see the [contribution guide](CONTRIBUTING.md) for more information.
 - By participating in this project, you agree to abide by its [Code of Conduct](CODE_OF_CONDUCT.md).
 
 
-### User Feedback
-
-We've created `feedback@catalyst-team.com` as an additional channel for user feedback.
-
-- If you like the project and want to thanks us, this the right place.
-- If you would like to start a collaboration between your team and Catalyst team to improve Deep Learning R&D, you are always welcome.
-- If you just don't like Github Issues and this prefer email, feel free to email us.
+### User feedback
+
+We have created `catalyst.team.core@gmail.com` for "user feedback".
+- If you like the project and want to say thanks, this the right place.
+- If you would like to start a collaboration between your team and Catalyst team to do better Deep Learning R&D - you are always welcome.
+- If you just don't like Github issues and this ways suits you better - feel free to email us.
 - Finally, if you do not like something, please, share it with us and we can see how to improve it.
 
 We appreciate any type of feedback. Thank you!
@@ -1787,19 +1299,10 @@
 
 ### Acknowledgments
 
-Since the beginning of the Сatalyst development, a lot of people have influenced it in a lot of different ways.
+Since the beginning of the development of the Сatalyst, 
+a lot of people have influenced it in a lot of different ways.
 
 #### Catalyst.Team
-<<<<<<< HEAD
-- [Dmytro Doroshenko](https://www.linkedin.com/in/dmytro-doroshenko-05671112a/) ([ditwoo](https://github.com/Ditwoo))
-- [Eugene Kachan](https://www.linkedin.com/in/yauheni-kachan/) ([bagxi](https://github.com/bagxi))
-- [Nikita Balagansky](https://www.linkedin.com/in/nikita-balagansky-50414a19a/) ([elephantmipt](https://github.com/elephantmipt))
-- [Sergey Kolesnikov](https://www.scitator.com/) ([scitator](https://github.com/Scitator))
-
-#### Catalyst.Contributors
-- [Aleksey Grinchuk](https://www.facebook.com/grinchuk.alexey) ([alexgrinch](https://github.com/AlexGrinch))
-- [Aleksey Shabanov](https://linkedin.com/in/aleksey-shabanov-96b351189) ([AlekseySh](https://github.com/AlekseySh))
-=======
 - [Eugene Kachan](https://www.linkedin.com/in/yauheni-kachan/) ([bagxi](https://github.com/bagxi))
 - [Dmytro Doroshenko](https://www.linkedin.com/in/dmytro-doroshenko-05671112a/) ([ditwoo](https://github.com/Ditwoo))
 - [Sergey Kolesnikov](https://www.scitator.com/) ([scitator](https://github.com/Scitator))
@@ -1811,23 +1314,12 @@
 
 #### Catalyst.Contributors
 - [Aleksey Grinchuk](https://www.facebook.com/grinchuk.alexey) ([alexgrinch](https://github.com/AlexGrinch))
->>>>>>> e3abfca8
 - [Alex Gaziev](https://www.linkedin.com/in/alexgaziev/) ([gazay](https://github.com/gazay))
 - [Andrey Zharkov](https://www.linkedin.com/in/andrey-zharkov-8554a1153/) ([asmekal](https://github.com/asmekal))
 - [Artem Zolkin](https://www.linkedin.com/in/artem-zolkin-b5155571/) ([arquestro](https://github.com/Arquestro))
 - [David Kuryakin](https://www.linkedin.com/in/dkuryakin/) ([dkuryakin](https://github.com/dkuryakin))
 - [Evgeny Semyonov](https://www.linkedin.com/in/ewan-semyonov/) ([lightforever](https://github.com/lightforever))
 - [Eugene Khvedchenya](https://www.linkedin.com/in/cvtalks/) ([bloodaxe](https://github.com/BloodAxe))
-<<<<<<< HEAD
-- [Ivan Stepanenko](https://www.facebook.com/istepanenko)
-- [Julia Shenshina](https://github.com/julia-shenshina) ([julia-shenshina](https://github.com/julia-shenshina))
-- [Nguyen Xuan Bac](https://www.linkedin.com/in/bac-nguyen-xuan-70340b66/) ([ngxbac](https://github.com/ngxbac))
-- [Roman Tezikov](http://linkedin.com/in/roman-tezikov/) ([TezRomacH](https://github.com/TezRomacH))
-- [Valentin Khrulkov](https://www.linkedin.com/in/vkhrulkov/) ([khrulkovv](https://github.com/KhrulkovV))
-- [Vladimir Iglovikov](https://www.linkedin.com/in/iglovikov/) ([ternaus](https://github.com/ternaus))
-- [Vsevolod Poletaev](https://linkedin.com/in/vsevolod-poletaev-468071165) ([hexfaker](https://github.com/hexfaker))
-- [Yury Kashnitsky](https://www.linkedin.com/in/kashnitskiy/) ([yorko](https://github.com/Yorko))
-=======
 - [Roman Tezikov](http://linkedin.com/in/roman-tezikov/) ([TezRomacH](https://github.com/TezRomacH))
 - [Valentin Khrulkov](https://www.linkedin.com/in/vkhrulkov/) ([khrulkovv](https://github.com/KhrulkovV))
 - [Vsevolod Poletaev](https://linkedin.com/in/vsevolod-poletaev-468071165) ([hexfaker](https://github.com/hexfaker))
@@ -1837,29 +1329,33 @@
 - [Ivan Stepanenko](https://www.facebook.com/istepanenko)
 - [Nguyen Xuan Bac](https://www.linkedin.com/in/bac-nguyen-xuan-70340b66/) ([ngxbac](https://github.com/ngxbac))
 - [Vladimir Iglovikov](https://www.linkedin.com/in/iglovikov/) ([ternaus](https://github.com/ternaus))
->>>>>>> e3abfca8
 
 
 ### Trusted by
 - [Awecom](https://www.awecom.com)
-- Researchers at the [Center for Translational Research in Neuroimaging and Data Science (TReNDS)](https://trendscenter.org)
+- Researchers@[Center for Translational Research in Neuroimaging and Data Science (TReNDS)](https://trendscenter.org)
 - [Deep Learning School](https://en.dlschool.org)
-- Researchers at [Emory University](https://www.emory.edu)
+- Researchers@[Emory University](https://www.emory.edu)
 - [Evil Martians](https://evilmartians.com)
-- Researchers at the [Georgia Institute of Technology](https://www.gatech.edu)
-- Researchers at [Georgia State University](https://www.gsu.edu)
+- Researchers@[Georgia Institute of Technology](https://www.gatech.edu)
+- Researchers@[Georgia State University](https://www.gsu.edu)
 - [Helios](http://helios.to)
 - [HPCD Lab](https://www.hpcdlab.com)
 - [iFarm](https://ifarmproject.com)
 - [Kinoplan](http://kinoplan.io/)
-- Researchers at the [Moscow Institute of Physics and Technology](https://mipt.ru/english/)
+- Researchers@[Moscow Institute of Physics and Technology](https://mipt.ru/english/)
 - [Neuromation](https://neuromation.io)
 - [Poteha Labs](https://potehalabs.com/en/)
 - [Provectus](https://provectus.com)
-- Researchers at the [Skolkovo Institute of Science and Technology](https://www.skoltech.ru/en)
+- Researchers@[Skolkovo Institute of Science and Technology](https://www.skoltech.ru/en)
 - [SoftConstruct](https://www.softconstruct.io/)
-- Researchers at [Tinkoff](https://www.tinkoff.ru/eng/)
-- Researchers at [Yandex.Research](https://research.yandex.com)
+- Researchers@[Tinkoff](https://www.tinkoff.ru/eng/)
+- Researchers@[Yandex.Research](https://research.yandex.com)
+
+
+### Supported by
+- [HostKey](https://www.hostkey.com)
+- [Moscow Institute of Physics and Technology](https://mipt.ru/english/)
 
 
 ### Citation
