# framework must-have
numpy>=1.16.4
torch>=1.3.0

# Config API
<<<<<<< HEAD
PyYAML>=5.1
=======
PyYAML
>>>>>>> e3abfca8

# for future development:
# tensorboardX provides tensorboard support for any framework
# it's much easier to maintain one general tb provider
# rather than a bunch of framework-adapted alternatives
# and it's better than `tensorboard` ;)
tensorboardX>=2.1.0<|MERGE_RESOLUTION|>--- conflicted
+++ resolved
@@ -3,11 +3,7 @@
 torch>=1.3.0
 
 # Config API
-<<<<<<< HEAD
-PyYAML>=5.1
-=======
 PyYAML
->>>>>>> e3abfca8
 
 # for future development:
 # tensorboardX provides tensorboard support for any framework
