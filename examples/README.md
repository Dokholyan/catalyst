--- conflicted
+++ resolved
@@ -2,11 +2,6 @@
 
 ## Python API
 
-<<<<<<< HEAD
-Catalyst Python API examples can be found in the 
-[minimal examples](https://github.com/catalyst-team/catalyst#minimal-examples) 
-and [notebook section](https://github.com/catalyst-team/catalyst#notebooks).
-=======
 1. [demo notebook](<./notebooks/demo 21xx.ipynb>) [![Open In Colab](<https://colab.research.google.com/assets/colab-badge.svg)](https://colab.research.google.com/github/catalyst-team/catalyst/blob/master/examples/notebooks/demo 21xx.ipynb>)
     - minimal examples
     - Runner customization
@@ -35,7 +30,6 @@
     - Lottery ticket hypothesis
     - Catalyst pruning callback
     - Loading training result from logs
->>>>>>> e3abfca8
 
 ----
 
