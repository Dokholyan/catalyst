--- conflicted
+++ resolved
@@ -2,35 +2,14 @@
 
 from catalyst.settings import SETTINGS
 
-<<<<<<< HEAD
-from catalyst.core.callback import (
-    ICallback,
-    Callback,
-    CallbackList,
-    CallbackWrapper,
-    CallbackScope,
-    CallbackNode,
-    CallbackOrder,
-)
-=======
 # from catalyst.core.callback import ICallback, Callback, CallbackScope, CallbackNode, CallbackOrder
->>>>>>> e3abfca8
 
 from catalyst.callbacks.batch_overfit import BatchOverfitCallback
 from catalyst.callbacks.batch_transform import BatchTransformCallback
 from catalyst.callbacks.checkpoint import ICheckpointCallback, CheckpointCallback
 from catalyst.callbacks.control_flow import ControlFlowCallback
 from catalyst.callbacks.criterion import ICriterionCallback, CriterionCallback
-<<<<<<< HEAD
-from catalyst.callbacks.metric import (
-    BatchMetricCallback,
-    IMetricCallback,
-    LoaderMetricCallback,
-    FunctionalBatchMetricCallback,
-)
-=======
 from catalyst.callbacks.metric import BatchMetricCallback, IMetricCallback, LoaderMetricCallback
->>>>>>> e3abfca8
 from catalyst.callbacks.metric_aggregation import MetricAggregationCallback
 from catalyst.callbacks.misc import (
     TimerCallback,
