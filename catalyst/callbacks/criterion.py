--- conflicted
+++ resolved
@@ -1,15 +1,3 @@
-<<<<<<< HEAD
-from catalyst.callbacks.metrics.functional_metric import FunctionalMetricCallback
-from catalyst.core.callback import Callback
-from catalyst.core.runner import IRunner
-from catalyst.utils.misc import get_attr
-
-
-class ICriterionCallback(Callback):
-    """Criterion callback interface, abstraction over criterion step."""
-
-    pass
-=======
 import torch
 
 from catalyst.core.callback import Callback, CallbackNode, CallbackOrder
@@ -17,49 +5,10 @@
 from catalyst.metrics._additive import AdditiveValueMetric
 from catalyst.utils.misc import get_attr
 
->>>>>>> e3abfca8
 
 class ICriterionCallback(Callback):
     """Criterion callback interface, abstraction over criterion step."""
 
-<<<<<<< HEAD
-class CriterionCallback(FunctionalMetricCallback, ICriterionCallback):
-    """Criterion callback, abstraction over criterion step.
-
-    Args:
-        input_key: input key to use for metric calculation, specifies our `y_pred`
-        target_key: output key to use for metric calculation, specifies our `y_true`
-        metric_key: key to store computed metric in ``runner.batch_metrics`` dictionary
-        criterion_key: A key to take a criterion in case
-            there are several of them, and they are in a dictionary format.
-    """
-
-    def __init__(
-        self,
-        input_key: str,
-        target_key: str,
-        metric_key: str,
-        criterion_key: str = None,
-        prefix: str = None,
-        suffix: str = None,
-    ):
-        """Init."""
-        super().__init__(
-            input_key=input_key,
-            target_key=target_key,
-            metric_fn=self._metric_fn,
-            metric_key=metric_key,
-            compute_on_call=True,
-            log_on_batch=True,
-            prefix=prefix,
-            suffix=suffix,
-        )
-        self.criterion_key = criterion_key
-        self.criterion = None
-
-    def _metric_fn(self, *args, **kwargs):
-        return self.criterion(*args, **kwargs)
-=======
     pass
 
 
@@ -87,7 +36,6 @@
         self.criterion_key = criterion_key
         self.additive_metric = AdditiveValueMetric()
         self.criterion = None
->>>>>>> e3abfca8
 
     def on_stage_start(self, runner: "IRunner"):
         """Checks that the current stage has correct criterion.
@@ -97,8 +45,6 @@
         """
         self.criterion = get_attr(runner, key="criterion", inner_key=self.criterion_key)
         assert self.criterion is not None
-<<<<<<< HEAD
-=======
 
     def on_loader_start(self, runner: "IRunner") -> None:
         """Event handler."""
@@ -125,7 +71,6 @@
             for k, v in metrics.items()
         }
         runner.loader_metrics.update(metrics)
->>>>>>> e3abfca8
 
 
 __all__ = ["ICriterionCallback", "CriterionCallback"]