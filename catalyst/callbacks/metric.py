from typing import Dict, Iterable, Optional, Tuple, Union
from abc import ABC, abstractmethod

import torch

from catalyst.core.callback import Callback, CallbackNode, CallbackOrder
from catalyst.core.runner import IRunner
<<<<<<< HEAD
from catalyst.metrics._functional_metric import FunctionalBatchMetric
from catalyst.metrics._metric import ICallbackBatchMetric, ICallbackLoaderMetric, IMetric
=======
from catalyst.metrics import ICallbackBatchMetric, ICallbackLoaderMetric, IMetric
>>>>>>> e3abfca8


class IMetricCallback(Callback, ABC):
    """Metric callback interface, abstraction over metric step."""

    @abstractmethod
    def on_loader_start(self, runner: "IRunner") -> None:
        """
        On loader start action

        Args:
            runner: current runner
        """
        pass

    @abstractmethod
    def on_batch_end(self, runner: "IRunner") -> None:
        """
        On batch end action

        Args:
            runner: current runner
        """
        pass

    @abstractmethod
    def on_loader_end(self, runner: "IRunner") -> None:
        """
        On loader end action

        Args:
            runner: current runner
        """
        pass


class MetricCallback(IMetricCallback):
    """
    MetricCallback is a base implementation of callback that updates metrics over batch or loader.

    Args:
        metric: metric to calculate in callback
        input_key: keys of tensors that should be used as inputs in metric calculation
        target_key: keys of tensors that should be used as targets in metric calculation
    """

    def __init__(
        self,
        metric: Union[ICallbackBatchMetric, ICallbackLoaderMetric],
        input_key: Union[str, Iterable[str], Dict[str, str]],
        target_key: Union[str, Iterable[str], Dict[str, str]],
    ):
        """Init MetricCallback"""
        super().__init__(order=CallbackOrder.metric, node=CallbackNode.all)
        self.metric = metric
        assert isinstance(metric, IMetric)
        self._metric_update_method = self.metric.update

        kv_types = (dict, list, tuple)

        is_value_input = isinstance(input_key, str)
        is_value_targets = isinstance(target_key, str)
        is_key_value_input = isinstance(input_key, kv_types)
        is_key_value_targets = isinstance(target_key, kv_types)

        if is_value_input and is_value_targets:
            self._get_inputs = self._get_value_inputs
            self._update_metric = self._update_value_metric
        elif is_key_value_input and is_key_value_targets:
            self._get_inputs = self._get_key_value_inputs
            self._update_metric = self._update_key_value_metric
        else:
            raise NotImplementedError()

        self.input_key = input_key
        self.target_key = target_key
        self._keys = {
            **self._convert_keys_to_kv(input_key),
            **self._convert_keys_to_kv(target_key),
        }

    @staticmethod
    def _convert_keys_to_kv(keys: Union[str, Iterable[str], Dict[str, str]]) -> Dict[str, str]:
        """
        Convert keys to key-value format

        Args:
            keys: keys to convert

        Returns:
            dict of keys like {"a": "b"} where "a" is a field name of field in batch,
                "b" is a name of the same data for metric
        """
        kv_keys = {}
        if isinstance(keys, dict):
            kv_keys.update(keys)
        elif isinstance(keys, str):
            kv_keys[keys] = keys
        else:
            for key in keys:
                kv_keys[key] = key
        return kv_keys

    def _get_value_inputs(self, runner: "IRunner") -> Tuple[torch.Tensor, torch.Tensor]:
        """
        Get data from batch in value input case

        Args:
            runner: current runner

        Returns:
            tuple of tensor of inputs and tensor of targets
        """
        return runner.batch[self.input_key], runner.batch[self.target_key]

    def _get_key_value_inputs(self, runner: "IRunner") -> Dict[str, torch.Tensor]:
        """
        Get data from batch in key-value input case

        Args:
            runner: current runner

        Returns:
            dict of inputs and targets tensors
        """
        kv_inputs = {}
        for key in self._keys:
            kv_inputs[self._keys[key]] = runner.batch[key]
        return kv_inputs

    def _update_value_metric(
        self, value_inputs: Tuple[torch.Tensor, torch.Tensor]
    ) -> Optional[Dict[str, float]]:
        """
        Update metric in value input case

        Args:
            value_inputs: tuple of input tensor and target tensor

        Returns:
            result of metric update: None or metric values
        """
        return self._metric_update_method(*value_inputs)

    def _update_key_value_metric(
        self, kv_inputs: Dict[str, torch.Tensor]
    ) -> Optional[Dict[str, float]]:
        """
        Update metric in key-value input case

        Args:
            kv_inputs: input tensors in key-value format

        Returns:
            result of metric update: None or metric values
        """
        return self._metric_update_method(**kv_inputs)


class BatchMetricCallback(MetricCallback):
    """BatchMetricCallback implements batch-based metrics update and computation over loader

    Args:
        metric: metric to calculate in callback
        input_key: keys of tensors that should be used as inputs in metric calculation
        target_key: keys of tensors that should be used as targets in metric calculation
        log_on_batch: boolean flag to log computed metrics every batch
    """

    def __init__(
        self,
        metric: ICallbackBatchMetric,
        input_key: Union[str, Iterable[str], Dict[str, str]],
        target_key: Union[str, Iterable[str], Dict[str, str]],
        log_on_batch: bool = True,
    ) -> None:
        """Init BatchMetricCallback"""
        super().__init__(metric=metric, input_key=input_key, target_key=target_key)
        assert isinstance(metric, ICallbackBatchMetric)
        self.log_on_batch = log_on_batch
        self._metric_update_method = self.metric.update_key_value

    def on_loader_start(self, runner: "IRunner") -> None:
        """On loader start action: reset metric values

        Args:
            runner: current runner
        """
        self.metric.reset()

    def on_batch_end(self, runner: "IRunner") -> None:
        """On batch end action: update metric with new batch data and log it's value if necessary

        Args:
            runner: current runner
        """
        metrics_inputs = self._get_inputs(runner=runner)
        metrics = self._update_metric(metrics_inputs)
        if self.log_on_batch:
            runner.batch_metrics.update(metrics)

    def on_loader_end(self, runner: "IRunner") -> None:
        """On loader end action: compute metric values and update runner's loader metrics with it

        Args:
            runner: current runner
        """
        metrics = self.metric.compute_key_value()
        metrics = {
            k: runner.engine.sync_tensor(torch.tensor(v, device=runner.device), "mean")
            for k, v in metrics.items()
        }
        runner.loader_metrics.update(metrics)

<<<<<<< HEAD

class FunctionalBatchMetricCallback(BatchMetricCallback):
    """FunctionalBatchMetricCallback implements batch-based metrics update
    and computation over loader for ``FunctionalBatchMetric`` metrics.

    Args:
        metric: metric to calculate in callback
        input_key: keys of tensors that should be used as inputs in metric calculation
        target_key: keys of tensors that should be used as targets in metric calculation
        log_on_batch: boolean flag to log computed metrics every batch

    .. note::

        The main difference from BatchMetricCallback:
        FunctionalBatchMetricCallback also propagates current ``batch_size``
        to the FunctionalBatchMetric for correct metric computation.
    """

    def __init__(
        self,
        metric: FunctionalBatchMetric,
        input_key: Union[str, Iterable[str], Dict[str, str]],
        target_key: Union[str, Iterable[str], Dict[str, str]],
        log_on_batch: bool = True,
    ) -> None:
        """Init."""
        assert isinstance(metric, FunctionalBatchMetric)
        super().__init__(
            metric=metric, input_key=input_key, target_key=target_key, log_on_batch=log_on_batch
        )

    def _get_value_inputs(self, runner: "IRunner") -> Tuple[float, torch.Tensor, torch.Tensor]:
        """Get data from batch in value input case

        Args:
            runner: current runner

        Returns:
            tuple of tensor of inputs and tensor of targets
        """
        return runner.batch_size, runner.batch[self.input_key], runner.batch[self.target_key]

    def _get_key_value_inputs(self, runner: "IRunner") -> Dict[str, torch.Tensor]:
        """Get data from batch in key-value input case

        Args:
            runner: current runner

        Returns:
            dict of inputs and targets tensors
        """
        kv_inputs = {}
        for key in self._keys:
            kv_inputs[self._keys[key]] = runner.batch[key]
        kv_inputs["batch_size"] = runner.batch_size
        return kv_inputs


class LoaderMetricCallback(MetricCallback):
    """LoaderMetricCallback implements loader-based metrics update and computation over loader

    Args:
        metric: metric to calculate in callback
        input_key: keys of tensors that should be used as inputs in metric calculation
        target_key: keys of tensors that should be used as targets in metric calculation
    """

    def __init__(
        self,
        metric: ICallbackLoaderMetric,
        input_key: Union[str, Iterable[str], Dict[str, str]],
        target_key: Union[str, Iterable[str], Dict[str, str]],
    ):
        super().__init__(metric=metric, input_key=input_key, target_key=target_key)
        assert isinstance(metric, ICallbackLoaderMetric)

=======

class LoaderMetricCallback(MetricCallback):
    """LoaderMetricCallback implements loader-based metrics update and computation over loader

    Args:
        metric: metric to calculate in callback
        input_key: keys of tensors that should be used as inputs in metric calculation
        target_key: keys of tensors that should be used as targets in metric calculation
    """

    def __init__(
        self,
        metric: ICallbackLoaderMetric,
        input_key: Union[str, Iterable[str], Dict[str, str]],
        target_key: Union[str, Iterable[str], Dict[str, str]],
    ):
        super().__init__(metric=metric, input_key=input_key, target_key=target_key)
        assert isinstance(metric, ICallbackLoaderMetric)

>>>>>>> e3abfca8
    def on_loader_start(self, runner: "IRunner") -> None:
        """On loader star action: reset metric values in case of ICallbackLoaderMetric metric

        Args:
            runner: current runner
        """
        self.metric.reset(
            num_batches=runner.loader_batch_len, num_samples=runner.loader_sample_len,
        )

    def on_batch_end(self, runner: "IRunner") -> None:
        """On batch end action: get data from runner's batch and update metrics with it

        Args:
            runner: current runner
        """
        metrics_inputs = self._get_inputs(runner=runner)
        self._update_metric(metrics_inputs)

    def on_loader_end(self, runner: "IRunner") -> None:
        """On loader end action: compute metric values and update runner's loader metrics with it

        Args:
            runner: current runner
        """
        metrics = self.metric.compute_key_value()
        runner.loader_metrics.update(metrics)


__all__ = [
    "IMetricCallback",
    "BatchMetricCallback",
    "FunctionalBatchMetricCallback",
    "LoaderMetricCallback",
]<|MERGE_RESOLUTION|>--- conflicted
+++ resolved
@@ -5,12 +5,7 @@
 
 from catalyst.core.callback import Callback, CallbackNode, CallbackOrder
 from catalyst.core.runner import IRunner
-<<<<<<< HEAD
-from catalyst.metrics._functional_metric import FunctionalBatchMetric
-from catalyst.metrics._metric import ICallbackBatchMetric, ICallbackLoaderMetric, IMetric
-=======
 from catalyst.metrics import ICallbackBatchMetric, ICallbackLoaderMetric, IMetric
->>>>>>> e3abfca8
 
 
 class IMetricCallback(Callback, ABC):
@@ -225,64 +220,6 @@
         }
         runner.loader_metrics.update(metrics)
 
-<<<<<<< HEAD
-
-class FunctionalBatchMetricCallback(BatchMetricCallback):
-    """FunctionalBatchMetricCallback implements batch-based metrics update
-    and computation over loader for ``FunctionalBatchMetric`` metrics.
-
-    Args:
-        metric: metric to calculate in callback
-        input_key: keys of tensors that should be used as inputs in metric calculation
-        target_key: keys of tensors that should be used as targets in metric calculation
-        log_on_batch: boolean flag to log computed metrics every batch
-
-    .. note::
-
-        The main difference from BatchMetricCallback:
-        FunctionalBatchMetricCallback also propagates current ``batch_size``
-        to the FunctionalBatchMetric for correct metric computation.
-    """
-
-    def __init__(
-        self,
-        metric: FunctionalBatchMetric,
-        input_key: Union[str, Iterable[str], Dict[str, str]],
-        target_key: Union[str, Iterable[str], Dict[str, str]],
-        log_on_batch: bool = True,
-    ) -> None:
-        """Init."""
-        assert isinstance(metric, FunctionalBatchMetric)
-        super().__init__(
-            metric=metric, input_key=input_key, target_key=target_key, log_on_batch=log_on_batch
-        )
-
-    def _get_value_inputs(self, runner: "IRunner") -> Tuple[float, torch.Tensor, torch.Tensor]:
-        """Get data from batch in value input case
-
-        Args:
-            runner: current runner
-
-        Returns:
-            tuple of tensor of inputs and tensor of targets
-        """
-        return runner.batch_size, runner.batch[self.input_key], runner.batch[self.target_key]
-
-    def _get_key_value_inputs(self, runner: "IRunner") -> Dict[str, torch.Tensor]:
-        """Get data from batch in key-value input case
-
-        Args:
-            runner: current runner
-
-        Returns:
-            dict of inputs and targets tensors
-        """
-        kv_inputs = {}
-        for key in self._keys:
-            kv_inputs[self._keys[key]] = runner.batch[key]
-        kv_inputs["batch_size"] = runner.batch_size
-        return kv_inputs
-
 
 class LoaderMetricCallback(MetricCallback):
     """LoaderMetricCallback implements loader-based metrics update and computation over loader
@@ -302,27 +239,6 @@
         super().__init__(metric=metric, input_key=input_key, target_key=target_key)
         assert isinstance(metric, ICallbackLoaderMetric)
 
-=======
-
-class LoaderMetricCallback(MetricCallback):
-    """LoaderMetricCallback implements loader-based metrics update and computation over loader
-
-    Args:
-        metric: metric to calculate in callback
-        input_key: keys of tensors that should be used as inputs in metric calculation
-        target_key: keys of tensors that should be used as targets in metric calculation
-    """
-
-    def __init__(
-        self,
-        metric: ICallbackLoaderMetric,
-        input_key: Union[str, Iterable[str], Dict[str, str]],
-        target_key: Union[str, Iterable[str], Dict[str, str]],
-    ):
-        super().__init__(metric=metric, input_key=input_key, target_key=target_key)
-        assert isinstance(metric, ICallbackLoaderMetric)
-
->>>>>>> e3abfca8
     def on_loader_start(self, runner: "IRunner") -> None:
         """On loader star action: reset metric values in case of ICallbackLoaderMetric metric
 
@@ -355,6 +271,5 @@
 __all__ = [
     "IMetricCallback",
     "BatchMetricCallback",
-    "FunctionalBatchMetricCallback",
     "LoaderMetricCallback",
 ]