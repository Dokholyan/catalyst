from typing import Iterator, List, Optional, Union
from collections import Counter
import logging
from operator import itemgetter
from random import choices, sample

import numpy as np
import torch
from torch.utils.data import DistributedSampler
from torch.utils.data.sampler import BatchSampler, Sampler

from catalyst.data.dataset.torch import DatasetFromSampler
from catalyst.utils.misc import find_value_ids


class BalanceClassSampler(Sampler):
    """Allows you to create stratified sample on unbalanced classes.

    Args:
        labels: list of class label for each elem in the dataset
        mode: Strategy to balance classes.
            Must be one of [downsampling, upsampling]
    """

    def __init__(self, labels: List[int], mode: Union[str, int] = "downsampling"):
        """Sampler initialisation."""
        super().__init__(labels)

        labels = np.array(labels)
        samples_per_class = {label: (labels == label).sum() for label in set(labels)}

        self.lbl2idx = {
            label: np.arange(len(labels))[labels == label].tolist() for label in set(labels)
        }

        if isinstance(mode, str):
            assert mode in ["downsampling", "upsampling"]

        if isinstance(mode, int) or mode == "upsampling":
            samples_per_class = mode if isinstance(mode, int) else max(samples_per_class.values())
        else:
            samples_per_class = min(samples_per_class.values())

        self.labels = labels
        self.samples_per_class = samples_per_class
        self.length = self.samples_per_class * len(set(labels))

    def __iter__(self) -> Iterator[int]:
        """
        Yields:
            indices of stratified sample
        """
        indices = []
        for key in sorted(self.lbl2idx):
            replace_flag = self.samples_per_class > len(self.lbl2idx[key])
            indices += np.random.choice(
                self.lbl2idx[key], self.samples_per_class, replace=replace_flag
            ).tolist()
        assert len(indices) == self.length
        np.random.shuffle(indices)

        return iter(indices)

    def __len__(self) -> int:
        """
        Returns:
             length of result sample
        """
        return self.length


class BalanceBatchSampler(Sampler):
    """
    This kind of sampler can be used for both metric learning and
    classification task.

    Sampler with the given strategy for the C unique classes dataset:
    - Selection P of C classes for the 1st batch
    - Selection K instances for each class for the 1st batch
    - Selection P of C - P remaining classes for 2nd batch
    - Selection K instances for each class for the 2nd batch
    - ...
    The epoch ends when there are no classes left.
    So, the batch sise is P * K except the last one.

    Thus, in each epoch, all the classes will be selected once, but this
    does not mean that all the instances will be selected during the epoch.

    One of the purposes of this sampler is to be used for
    forming triplets and pos/neg pairs inside the batch.
    To guarante existance of these pairs in the batch,
    P and K should be > 1. (1)

    Behavior in corner cases:
    - If a class does not contain K instances,
    a choice will be made with repetition.
    - If C % P == 1 then one of the classes should be dropped
    otherwise statement (1) will not be met.

    This type of sampling can be found in the classical paper of Person Re-Id,
    where P equals 32 and K equals 4:
    `In Defense of the Triplet Loss for Person Re-Identification`_.

    Args:
        labels: list of classes labeles for each elem in the dataset
        p: number of classes in a batch, should be > 1
        k: number of instances of each class in a batch, should be > 1

    .. _In Defense of the Triplet Loss for Person Re-Identification:
        https://arxiv.org/abs/1703.07737
    """

    def __init__(self, labels: Union[List[int], np.ndarray], p: int, k: int):
        """Sampler initialisation."""
        super().__init__(self)
        classes = set(labels)

        assert isinstance(p, int) and isinstance(k, int)
        assert (1 < p <= len(classes)) and (1 < k)
        assert all(
            n > 1 for n in Counter(labels).values()
        ), "Each class shoud contain at least 2 instances to fit (1)"

        self._labels = labels
        self._p = p
        self._k = k

        self._batch_size = self._p * self._k
        self._classes = classes

        # to satisfy statement (1)
        num_classes = len(self._classes)
        if num_classes % self._p == 1:
            self._num_epoch_classes = num_classes - 1
        else:
            self._num_epoch_classes = num_classes

    @property
    def batch_size(self) -> int:
        """
        Returns:
            this value should be used in DataLoader as batch size
        """
        return self._batch_size

    @property
    def batches_in_epoch(self) -> int:
        """
        Returns:
            number of batches in an epoch
        """
        return int(np.ceil(self._num_epoch_classes / self._p))

    def __len__(self) -> int:
        """
        Returns:
            number of samples in an epoch
        """
        return self._num_epoch_classes * self._k

    def __iter__(self) -> Iterator[int]:
        """
        Returns:
            indeces for sampling dataset elems during an epoch
        """
        inds = []

        for cls_id in sample(self._classes, self._num_epoch_classes):
            all_cls_inds = find_value_ids(self._labels, cls_id)

            # we've checked in __init__ that this value must be > 1
            num_samples_exists = len(all_cls_inds)

            if num_samples_exists < self._k:
                selected_inds = sample(all_cls_inds, k=num_samples_exists) + choices(
                    all_cls_inds, k=self._k - num_samples_exists
                )
            else:
                selected_inds = sample(all_cls_inds, k=self._k)

            inds.extend(selected_inds)

        return iter(inds)


class DynamicBalanceClassSampler(Sampler):
    """
    This kind of sampler can be used for classification tasks with significant
    class imbalance.

    The idea of this sampler that we start with the original class distribution
    and gradually move to uniform class distribution like with downsampling.

    Let's define :math: D_i = #C_i/ #C_min where :math: #C_i is a size of class
    i and :math: #C_min is a size of the rarest class, so :math: D_i define
    class distribution. Also define :math: g(n_epoch) is a exponential
    scheduler. On each epoch current :math: D_i  calculated as
    :math: current D_i  = D_i ^ g(n_epoch),
    after this data samples according this distribution.

    Notes:
         In the end of the training, epochs will contain only
         min_size_class * n_classes examples. So, possible it will not
         necessary to do validation on each epoch. For this reason use
         ControlFlowCallback.

    Examples:

        >>> import torch
        >>> import numpy as np

        >>> from catalyst.data import DynamicBalanceClassSampler
        >>> from torch.utils import data

        >>> features = torch.Tensor(np.random.random((200, 100)))
        >>> labels = np.random.randint(0, 4, size=(200,))
        >>> sampler = DynamicBalanceClassSampler(labels)
        >>> labels = torch.LongTensor(labels)
        >>> dataset = data.TensorDataset(features, labels)
        >>> loader = data.dataloader.DataLoader(dataset, batch_size=8)

        >>> for batch in loader:
        >>>     b_features, b_labels = batch

    Sampler was inspired by https://arxiv.org/abs/1901.06783
    """

    def __init__(
        self,
        labels: List[Union[int, str]],
        exp_lambda: float = 0.9,
        start_epoch: int = 0,
        max_d: Optional[int] = None,
        mode: Union[str, int] = "downsampling",
        ignore_warning: bool = False,
    ):
        """
        Args:
            labels: list of labels for each elem in the dataset
            exp_lambda: exponent figure for schedule
            start_epoch: start epoch number, can be useful for multi-stage
            experiments
            max_d: if not None, limit on the difference between the most
            frequent and the rarest classes, heuristic
            mode: number of samples per class in the end of training. Must be
            "downsampling" or number. Before change it, make sure that you
            understand how does it work
            ignore_warning: ignore warning about min class size
        """
        assert isinstance(start_epoch, int)
        assert 0 < exp_lambda < 1, "exp_lambda must be in (0, 1)"
        super().__init__(labels)
        self.exp_lambda = exp_lambda
        if max_d is None:
            max_d = np.inf
        self.max_d = max_d
        self.epoch = start_epoch
        labels = np.array(labels)
        samples_per_class = Counter(labels)
        self.min_class_size = min(samples_per_class.values())

        if self.min_class_size < 100 and not ignore_warning:
            logger = logging.getLogger(__name__)
            logger.warning(
                f"the smallest class contains only"
                f" {self.min_class_size} examples. At the end of"
                f" training, epochs will contain only"
                f" {self.min_class_size * len(samples_per_class)}"
                f" examples"
            )

        self.original_d = {
<<<<<<< HEAD
            key: value / self.min_class_size
            for key, value in samples_per_class.items()
        }
        self.label2idxes = {
            label: np.arange(len(labels))[labels == label].tolist()
            for label in set(labels)
=======
            key: value / self.min_class_size for key, value in samples_per_class.items()
        }
        self.label2idxes = {
            label: np.arange(len(labels))[labels == label].tolist() for label in set(labels)
>>>>>>> 45fe1bda
        }

        if isinstance(mode, int):
            self.min_class_size = mode
        else:
            assert mode == "downsampling"

        self.labels = labels
        self._update()

    def _update(self) -> None:
        """
        Update d coefficients
        Returns: None
        """
        current_d = {
            key: min(value ** self._exp_scheduler(), self.max_d)
            for key, value in self.original_d.items()
        }
        samples_per_classes = {
<<<<<<< HEAD
            key: int(value * self.min_class_size)
            for key, value in current_d.items()
=======
            key: int(value * self.min_class_size) for key, value in current_d.items()
>>>>>>> 45fe1bda
        }
        self.samples_per_classes = samples_per_classes
        self.length = np.sum(list(samples_per_classes.values()))
        self.epoch += 1

    def _exp_scheduler(self) -> float:
        return self.exp_lambda ** self.epoch

    def __iter__(self) -> Iterator[int]:
        """
        Yields:
            indices of stratified sample
        """
        indices = []
        for key in sorted(self.label2idxes):
            samples_per_class = self.samples_per_classes[key]
            replace_flag = samples_per_class > len(self.label2idxes[key])
            indices += np.random.choice(
                self.label2idxes[key], samples_per_class, replace=replace_flag
            ).tolist()
        assert len(indices) == self.length
        np.random.shuffle(indices)
        self._update()
        return iter(indices)

    def __len__(self) -> int:
        """
        Returns:
             length of result sample
        """
        return self.length


class MiniEpochSampler(Sampler):
    """
    Sampler iterates mini epochs from the dataset used by ``mini_epoch_len``.

    Args:
        data_len: Size of the dataset
        mini_epoch_len: Num samples from the dataset used in one
          mini epoch.
        drop_last: If ``True``, sampler will drop the last batches
          if its size would be less than ``batches_per_epoch``
        shuffle: one of  ``"always"``, ``"real_epoch"``, or `None``.
          The sampler will shuffle indices
          > "per_mini_epoch" - every mini epoch (every ``__iter__`` call)
          > "per_epoch" -- every real epoch
          > None -- don't shuffle

    Example:
        >>> MiniEpochSampler(len(dataset), mini_epoch_len=100)
        >>> MiniEpochSampler(len(dataset), mini_epoch_len=100, drop_last=True)
        >>> MiniEpochSampler(len(dataset), mini_epoch_len=100,
        >>>     shuffle="per_epoch")
    """

    def __init__(
        self, data_len: int, mini_epoch_len: int, drop_last: bool = False, shuffle: str = None,
    ):
        """Sampler initialisation."""
        super().__init__(None)

        self.data_len = int(data_len)
        self.mini_epoch_len = int(mini_epoch_len)

        self.steps = int(data_len / self.mini_epoch_len)
        self.state_i = 0

        has_reminder = data_len - self.steps * mini_epoch_len > 0
        if self.steps == 0:
            self.divider = 1
        elif has_reminder and not drop_last:
            self.divider = self.steps + 1
        else:
            self.divider = self.steps

        self._indices = np.arange(self.data_len)
        self.indices = self._indices
        self.end_pointer = max(self.data_len, self.mini_epoch_len)

        if not (shuffle is None or shuffle in ["per_mini_epoch", "per_epoch"]):
            raise ValueError(
                "Shuffle must be one of ['per_mini_epoch', 'per_epoch']. " + f"Got {shuffle}"
            )
        self.shuffle_type = shuffle

    def shuffle(self) -> None:
        """Shuffle sampler indices."""
        if self.shuffle_type == "per_mini_epoch" or (
            self.shuffle_type == "per_epoch" and self.state_i == 0
        ):
            if self.data_len >= self.mini_epoch_len:
                self.indices = self._indices
                np.random.shuffle(self.indices)
            else:
                self.indices = np.random.choice(self._indices, self.mini_epoch_len, replace=True)

    def __iter__(self) -> Iterator[int]:
        """Iterate over sampler.

        Returns:
            python iterator
        """
        self.state_i = self.state_i % self.divider
        self.shuffle()

        start = self.state_i * self.mini_epoch_len
        stop = (
            self.end_pointer
            if (self.state_i == self.steps)
            else (self.state_i + 1) * self.mini_epoch_len
        )
        indices = self.indices[start:stop].tolist()

        self.state_i += 1
        return iter(indices)

    def __len__(self) -> int:
        """
        Returns:
            int: length of the mini-epoch
        """
        return self.mini_epoch_len


class DynamicLenBatchSampler(BatchSampler):
    """
    A dynamic batch length data sampler.
    Should be used with `catalyst.utils.trim_tensors`.

    Adapted from `Dynamic minibatch trimming to improve BERT training speed`_.

    Args:
        sampler: Base sampler.
        batch_size: Size of minibatch.
        drop_last: If ``True``, the sampler will drop the last batch
        if its size would be less than ``batch_size``.

    Usage example:

        >>> from torch.utils import data
        >>> from catalyst.data import DynamicLenBatchSampler
        >>> from catalyst import utils

        >>> dataset = data.TensorDataset(
        >>>     input_ids, input_mask, segment_ids, labels
        >>> )

        >>> sampler_ = data.RandomSampler(dataset)
        >>> sampler = DynamicLenBatchSampler(
        >>>     sampler_, batch_size=16, drop_last=False
        >>> )
        >>> loader = data.DataLoader(dataset, batch_sampler=sampler)

        >>> for batch in loader:
        >>>     tensors = utils.trim_tensors(batch)
        >>>     b_input_ids, b_input_mask, b_segment_ids, b_labels = \
        >>>         tuple(t.to(device) for t in tensors)

    .. _`Dynamic minibatch trimming to improve BERT training speed`:
        https://www.kaggle.com/c/jigsaw-unintended-bias-in-toxicity-classification/discussion/94779
    """

    def __iter__(self):
        """
        Iteration over BatchSampler.
        """
        buckets = [[]] * 100
        yielded = 0

        for idx in self.sampler:
            count_zeros = torch.sum(self.sampler.data_source[idx][0] == 0)
            count_zeros = int(count_zeros / 64)
            if len(buckets[count_zeros]) == 0:
                buckets[count_zeros] = []

            buckets[count_zeros].append(idx)

            if len(buckets[count_zeros]) == self.batch_size:
                batch = list(buckets[count_zeros])
                yield batch
                yielded += 1
                buckets[count_zeros] = []

        batch = []
        leftover = [idx2 for bucket in buckets for idx2 in bucket]

        for idx3 in leftover:
            batch.append(idx3)
            if len(batch) == self.batch_size:
                yielded += 1
                yield batch
                batch = []

        if len(batch) > 0 and not self.drop_last:
            yielded += 1
            yield batch

        assert len(self) == yielded, (
            "produced an inccorect number of batches. "
            + "expected %i, but yielded %i" % (len(self), yielded)
        )


class DistributedSamplerWrapper(DistributedSampler):
    """
    Wrapper over `Sampler` for distributed training.
    Allows you to use any sampler in distributed mode.

    It is especially useful in conjunction with
    `torch.nn.parallel.DistributedDataParallel`. In such case, each
    process can pass a DistributedSamplerWrapper instance as a DataLoader
    sampler, and load a subset of subsampled data of the original dataset
    that is exclusive to it.

    .. note::
        Sampler is assumed to be of constant size.
    """

    def __init__(
        self,
        sampler,
        num_replicas: Optional[int] = None,
        rank: Optional[int] = None,
        shuffle: bool = True,
    ):
        """

        Args:
            sampler: Sampler used for subsampling
            num_replicas (int, optional): Number of processes participating in
              distributed training
            rank (int, optional): Rank of the current process
              within ``num_replicas``
            shuffle (bool, optional): If true (default),
              sampler will shuffle the indices
        """
        super(DistributedSamplerWrapper, self).__init__(
            DatasetFromSampler(sampler), num_replicas=num_replicas, rank=rank, shuffle=shuffle,
        )
        self.sampler = sampler

    def __iter__(self) -> Iterator[int]:
        """Iterate over sampler.

        Returns:
            python iterator
        """
        self.dataset = DatasetFromSampler(self.sampler)
        indexes_of_indexes = super().__iter__()
        subsampler_indexes = self.dataset
        return iter(itemgetter(*indexes_of_indexes)(subsampler_indexes))


__all__ = [
    "BalanceClassSampler",
    "BalanceBatchSampler",
    "DistributedSamplerWrapper",
    "DynamicBalanceClassSampler",
    "DynamicLenBatchSampler",
    "MiniEpochSampler",
]<|MERGE_RESOLUTION|>--- conflicted
+++ resolved
@@ -270,19 +270,10 @@
             )
 
         self.original_d = {
-<<<<<<< HEAD
-            key: value / self.min_class_size
-            for key, value in samples_per_class.items()
-        }
-        self.label2idxes = {
-            label: np.arange(len(labels))[labels == label].tolist()
-            for label in set(labels)
-=======
             key: value / self.min_class_size for key, value in samples_per_class.items()
         }
         self.label2idxes = {
             label: np.arange(len(labels))[labels == label].tolist() for label in set(labels)
->>>>>>> 45fe1bda
         }
 
         if isinstance(mode, int):
@@ -303,12 +294,7 @@
             for key, value in self.original_d.items()
         }
         samples_per_classes = {
-<<<<<<< HEAD
-            key: int(value * self.min_class_size)
-            for key, value in current_d.items()
-=======
             key: int(value * self.min_class_size) for key, value in current_d.items()
->>>>>>> 45fe1bda
         }
         self.samples_per_classes = samples_per_classes
         self.length = np.sum(list(samples_per_classes.values()))
